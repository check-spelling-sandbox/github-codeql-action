import * as core from "@actions/core";

import * as actionsUtil from "./actions-util";
import { getActionsLogger } from "./logging";
import { parseRepositoryNwo } from "./repository";
import * as upload_lib from "./upload-lib";
import { getGitHubVersion } from "./util";

interface UploadSarifStatusReport
  extends actionsUtil.StatusReportBase,
    upload_lib.UploadStatusReport {}

async function sendSuccessStatusReport(
  startedAt: Date,
  uploadStats: upload_lib.UploadStatusReport
) {
  const statusReportBase = await actionsUtil.createStatusReportBase(
    "upload-sarif",
    "success",
    startedAt
  );
  const statusReport: UploadSarifStatusReport = {
    ...statusReportBase,
    ...uploadStats,
  };
  await actionsUtil.sendStatusReport(statusReport);
}

async function run() {
  const startedAt = new Date();
  if (
    !(await actionsUtil.sendStatusReport(
      await actionsUtil.createStatusReportBase(
        "upload-sarif",
        "starting",
        startedAt
      )
    ))
  ) {
    return;
  }

  try {
    const apiDetails = {
      auth: actionsUtil.getRequiredInput("token"),
      url: actionsUtil.getRequiredEnvParam("GITHUB_SERVER_URL"),
    };

<<<<<<< HEAD
    const uploadStats = await upload_lib.uploadFromActions(
=======
    const gitHubVersion = await getGitHubVersion(apiDetails);

    const uploadStats = await upload_lib.upload(
>>>>>>> dc999c55
      actionsUtil.getRequiredInput("sarif_file"),
      parseRepositoryNwo(actionsUtil.getRequiredEnvParam("GITHUB_REPOSITORY")),
      await actionsUtil.getCommitOid(),
      await actionsUtil.getRef(),
      await actionsUtil.getAnalysisKey(),
      actionsUtil.getRequiredEnvParam("GITHUB_WORKFLOW"),
      actionsUtil.getWorkflowRunID(),
      actionsUtil.getRequiredInput("checkout_path"),
      actionsUtil.getRequiredInput("matrix"),
      gitHubVersion,
      apiDetails,
      getActionsLogger()
    );
    await sendSuccessStatusReport(startedAt, uploadStats);
  } catch (error) {
    core.setFailed(error.message);
    console.log(error);
    await actionsUtil.sendStatusReport(
      await actionsUtil.createStatusReportBase(
        "upload-sarif",
        "failure",
        startedAt,
        error.message,
        error.stack
      )
    );
    return;
  }
}

async function runWrapper() {
  try {
    await run();
  } catch (error) {
    core.setFailed(`codeql/upload-sarif action failed: ${error}`);
    console.log(error);
  }
}

void runWrapper();<|MERGE_RESOLUTION|>--- conflicted
+++ resolved
@@ -46,13 +46,9 @@
       url: actionsUtil.getRequiredEnvParam("GITHUB_SERVER_URL"),
     };
 
-<<<<<<< HEAD
-    const uploadStats = await upload_lib.uploadFromActions(
-=======
     const gitHubVersion = await getGitHubVersion(apiDetails);
 
-    const uploadStats = await upload_lib.upload(
->>>>>>> dc999c55
+    const uploadStats = await upload_lib.uploadFromActions(
       actionsUtil.getRequiredInput("sarif_file"),
       parseRepositoryNwo(actionsUtil.getRequiredEnvParam("GITHUB_REPOSITORY")),
       await actionsUtil.getCommitOid(),
