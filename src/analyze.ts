import * as fs from "fs";
import * as path from "path";

import * as toolrunner from "@actions/exec/lib/toolrunner";
import del from "del";
import * as yaml from "js-yaml";

import * as analysisPaths from "./analysis-paths";
import {
  CodeQL,
  CODEQL_VERSION_COUNTS_LINES,
  CODEQL_VERSION_NEW_TRACING,
  getCodeQL,
} from "./codeql";
import * as configUtils from "./config-utils";
import { countLoc } from "./count-loc";
import { FeatureFlags } from "./feature-flags";
import { isScannedLanguage, Language } from "./languages";
import { Logger } from "./logging";
import * as sharedEnv from "./shared-environment";
import { endTracingForCluster } from "./tracer-config";
import * as util from "./util";

export class CodeQLAnalysisError extends Error {
  queriesStatusReport: QueriesStatusReport;

  constructor(queriesStatusReport: QueriesStatusReport, message: string) {
    super(message);

    this.name = "CodeQLAnalysisError";
    this.queriesStatusReport = queriesStatusReport;
  }
}

export interface QueriesStatusReport {
  /** Time taken in ms to run builtin queries for cpp (or undefined if this language was not analyzed). */
  analyze_builtin_queries_cpp_duration_ms?: number;
  /** Time taken in ms to run builtin queries for csharp (or undefined if this language was not analyzed). */
  analyze_builtin_queries_csharp_duration_ms?: number;
  /** Time taken in ms to run builtin queries for go (or undefined if this language was not analyzed). */
  analyze_builtin_queries_go_duration_ms?: number;
  /** Time taken in ms to run builtin queries for java (or undefined if this language was not analyzed). */
  analyze_builtin_queries_java_duration_ms?: number;
  /** Time taken in ms to run builtin queries for javascript (or undefined if this language was not analyzed). */
  analyze_builtin_queries_javascript_duration_ms?: number;
  /** Time taken in ms to run builtin queries for python (or undefined if this language was not analyzed). */
  analyze_builtin_queries_python_duration_ms?: number;
  /** Time taken in ms to run builtin queries for ruby (or undefined if this language was not analyzed). */
  analyze_builtin_queries_ruby_duration_ms?: number;
  /** Time taken in ms to run custom queries for cpp (or undefined if this language was not analyzed). */
  analyze_custom_queries_cpp_duration_ms?: number;
  /** Time taken in ms to run custom queries for csharp (or undefined if this language was not analyzed). */
  analyze_custom_queries_csharp_duration_ms?: number;
  /** Time taken in ms to run custom queries for go (or undefined if this language was not analyzed). */
  analyze_custom_queries_go_duration_ms?: number;
  /** Time taken in ms to run custom queries for java (or undefined if this language was not analyzed). */
  analyze_custom_queries_java_duration_ms?: number;
  /** Time taken in ms to run custom queries for javascript (or undefined if this language was not analyzed). */
  analyze_custom_queries_javascript_duration_ms?: number;
  /** Time taken in ms to run custom queries for python (or undefined if this language was not analyzed). */
  analyze_custom_queries_python_duration_ms?: number;
  /** Time taken in ms to run custom queries for ruby (or undefined if this language was not analyzed). */
  analyze_custom_queries_ruby_duration_ms?: number;
  /** Time taken in ms to interpret results for cpp (or undefined if this language was not analyzed). */
  interpret_results_cpp_duration_ms?: number;
  /** Time taken in ms to interpret results for csharp (or undefined if this language was not analyzed). */
  interpret_results_csharp_duration_ms?: number;
  /** Time taken in ms to interpret results for go (or undefined if this language was not analyzed). */
  interpret_results_go_duration_ms?: number;
  /** Time taken in ms to interpret results for java (or undefined if this language was not analyzed). */
  interpret_results_java_duration_ms?: number;
  /** Time taken in ms to interpret results for javascript (or undefined if this language was not analyzed). */
  interpret_results_javascript_duration_ms?: number;
  /** Time taken in ms to interpret results for python (or undefined if this language was not analyzed). */
  interpret_results_python_duration_ms?: number;
  /** Time taken in ms to interpret results for ruby (or undefined if this language was not analyzed). */
  interpret_results_ruby_duration_ms?: number;
  /** Name of language that errored during analysis (or undefined if no language failed). */
  analyze_failure_language?: string;
}

async function setupPythonExtractor(logger: Logger) {
  const codeqlPython = process.env["CODEQL_PYTHON"];
  if (codeqlPython === undefined || codeqlPython.length === 0) {
    // If CODEQL_PYTHON is not set, no dependencies were installed, so we don't need to do anything
    return;
  }

  let output = "";
  const options = {
    listeners: {
      stdout: (data: Buffer) => {
        output += data.toString();
      },
    },
  };

  await new toolrunner.ToolRunner(
    codeqlPython,
    [
      "-c",
      "import os; import pip; print(os.path.dirname(os.path.dirname(pip.__file__)))",
    ],
    options
  ).exec();
  logger.info(`Setting LGTM_INDEX_IMPORT_PATH=${output}`);
  process.env["LGTM_INDEX_IMPORT_PATH"] = output;

  output = "";
  await new toolrunner.ToolRunner(
    codeqlPython,
    ["-c", "import sys; print(sys.version_info[0])"],
    options
  ).exec();
  logger.info(`Setting LGTM_PYTHON_SETUP_VERSION=${output}`);
  process.env["LGTM_PYTHON_SETUP_VERSION"] = output;
}

export async function createdDBForScannedLanguages(
  codeql: CodeQL,
  config: configUtils.Config,
  logger: Logger,
  featureFlags: FeatureFlags
) {
  // Insert the LGTM_INDEX_X env vars at this point so they are set when
  // we extract any scanned languages.
  analysisPaths.includeAndExcludeAnalysisPaths(config);

  for (const language of config.languages) {
    if (
      isScannedLanguage(language) &&
      !dbIsFinalized(config, language, logger)
    ) {
      logger.startGroup(`Extracting ${language}`);

      if (language === Language.python) {
        await setupPythonExtractor(logger);
      }

      await codeql.extractScannedLanguage(config, language, featureFlags);
      logger.endGroup();
    }
  }
}

export function dbIsFinalized(
  config: configUtils.Config,
  language: Language,
  logger: Logger
) {
  const dbPath = util.getCodeQLDatabasePath(config, language);
  try {
    const dbInfo = yaml.load(
      fs.readFileSync(path.resolve(dbPath, "codeql-database.yml"), "utf8")
    ) as { inProgress?: boolean };
    return !("inProgress" in dbInfo);
  } catch (e) {
    logger.warning(
      `Could not check whether database for ${language} was finalized. Assuming it is not.`
    );
    return false;
  }
}

async function finalizeDatabaseCreation(
  config: configUtils.Config,
  threadsFlag: string,
  memoryFlag: string,
  logger: Logger,
  featureFlags: FeatureFlags
) {
  const codeql = await getCodeQL(config.codeQLCmd);
  await createdDBForScannedLanguages(codeql, config, logger, featureFlags);

  for (const language of config.languages) {
    if (dbIsFinalized(config, language, logger)) {
      logger.info(
        `There is already a finalized database for ${language} at the location where the CodeQL Action places databases, so we did not create one.`
      );
    } else {
      logger.startGroup(`Finalizing ${language}`);
      await codeql.finalizeDatabase(
        util.getCodeQLDatabasePath(config, language),
        threadsFlag,
        memoryFlag
      );
      logger.endGroup();
    }
  }
}

// Runs queries and creates sarif files in the given folder
export async function runQueries(
  sarifFolder: string,
  memoryFlag: string,
  addSnippetsFlag: string,
  threadsFlag: string,
  automationDetailsId: string | undefined,
  config: configUtils.Config,
  logger: Logger
): Promise<QueriesStatusReport> {
  const statusReport: QueriesStatusReport = {};

  let locPromise: Promise<Partial<Record<Language, number>>> = Promise.resolve(
    {}
  );
  const cliCanCountBaseline = await cliCanCountLoC();
  const countLocDebugMode =
    process.env["INTERNAL_CODEQL_ACTION_DEBUG_LOC"] || config.debugMode;
  if (!cliCanCountBaseline || countLocDebugMode) {
    // count the number of lines in the background
    locPromise = countLoc(
      path.resolve(),
      // config.paths specifies external directories. the current
      // directory is included in the analysis by default. Replicate
      // that here.
      config.paths,
      config.pathsIgnore,
      config.languages,
      logger
    );
  }

  const codeql = await getCodeQL(config.codeQLCmd);
  for (const language of config.languages) {
    const queries = config.queries[language];
    const queryFilters = validateQueryFilters(
      config.originalUserInput["query-filters"]
    );
    const packsWithVersion = config.packs[language] || [];

    const hasBuiltinQueries = queries?.builtin.length > 0;
    const hasCustomQueries = queries?.custom.length > 0;
    const hasPackWithCustomQueries = packsWithVersion.length > 0;

    if (!hasBuiltinQueries && !hasCustomQueries && !hasPackWithCustomQueries) {
      throw new Error(
        `Unable to analyse ${language} as no queries were selected for this language`
      );
    }

    try {
      if (await util.useCodeScanningConfigInCli(codeql)) {
        // If we are using the codescanning config in the CLI,
        // much of the work needed to generate the query suites
        // is done in the CLI. We just need to make a single
        // call to run all the queries for each language and
        // another to interpret the results.
        logger.startGroup(`Running queries for ${language}`);
        const startTimeBuiltIn = new Date().getTime();
        await runQueryGroup(language, "all", undefined, undefined);
        // TODO should not be using `builtin` here. We should be using `all` instead.
        // The status report does not support `all` yet.
        statusReport[`analyze_builtin_queries_${language}_duration_ms`] =
          new Date().getTime() - startTimeBuiltIn;

        logger.startGroup(`Interpreting results for ${language}`);
        const startTimeInterpretResults = new Date().getTime();
        const sarifFile = path.join(sarifFolder, `${language}.sarif`);
        const analysisSummary = await runInterpretResults(
          language,
          undefined,
          sarifFile,
          config.debugMode
        );
        statusReport[`interpret_results_${language}_duration_ms`] =
          new Date().getTime() - startTimeInterpretResults;
        logger.endGroup();
        logger.info(analysisSummary);
      } else {
        if (hasPackWithCustomQueries) {
          logger.info("Performing analysis with custom CodeQL Packs.");
          logger.startGroup(`Downloading custom packs for ${language}`);

          const results = await codeql.packDownload(packsWithVersion);

          logger.info(
            `Downloaded packs: ${results.packs
              .map((r) => `${r.name}@${r.version || "latest"}`)
              .join(", ")}`
          );

<<<<<<< HEAD
          logger.endGroup();
        }

        logger.startGroup(`Running queries for ${language}`);
        const querySuitePaths: string[] = [];
        if (queries["builtin"].length > 0) {
          const startTimeBuiltIn = new Date().getTime();
=======
      logger.startGroup(`Running queries for ${language}`);
      const querySuitePaths: string[] = [];
      if (queries["builtin"].length > 0) {
        const startTimeBuiltIn = new Date().getTime();
        querySuitePaths.push(
          await runQueryGroup(
            language,
            "builtin",
            createQuerySuiteContents(queries["builtin"], queryFilters),
            undefined
          )
        );
        statusReport[`analyze_builtin_queries_${language}_duration_ms`] =
          new Date().getTime() - startTimeBuiltIn;
      }
      const startTimeCustom = new Date().getTime();
      let ranCustom = false;
      for (let i = 0; i < queries["custom"].length; ++i) {
        if (queries["custom"][i].queries.length > 0) {
>>>>>>> bcf47202
          querySuitePaths.push(
            (await runQueryGroup(
              language,
<<<<<<< HEAD
              "builtin",
              createQuerySuiteContents(queries["builtin"]),
              undefined
            )) as string
          );
          statusReport[`analyze_builtin_queries_${language}_duration_ms`] =
            new Date().getTime() - startTimeBuiltIn;
        }
        const startTimeCustom = new Date().getTime();
        let ranCustom = false;
        for (let i = 0; i < queries["custom"].length; ++i) {
          if (queries["custom"][i].queries.length > 0) {
            querySuitePaths.push(
              (await runQueryGroup(
                language,
                `custom-${i}`,
                createQuerySuiteContents(queries["custom"][i].queries),
                queries["custom"][i].searchPath
              )) as string
            );
            ranCustom = true;
          }
        }
        if (packsWithVersion.length > 0) {
          querySuitePaths.push(
            ...(await runQueryPacks(
              language,
              "packs",
              packsWithVersion,
              undefined
            ))
          );
          ranCustom = true;
        }
        if (ranCustom) {
          statusReport[`analyze_custom_queries_${language}_duration_ms`] =
            new Date().getTime() - startTimeCustom;
        }
        logger.endGroup();
        logger.startGroup(`Interpreting results for ${language}`);
        const startTimeInterpretResults = new Date().getTime();
        const sarifFile = path.join(sarifFolder, `${language}.sarif`);
        const analysisSummary = await runInterpretResults(
          language,
          querySuitePaths,
          sarifFile,
          config.debugMode
=======
              `custom-${i}`,
              createQuerySuiteContents(
                queries["custom"][i].queries,
                queryFilters
              ),
              queries["custom"][i].searchPath
            )
          );
          ranCustom = true;
        }
      }
      if (packsWithVersion.length > 0) {
        querySuitePaths.push(
          await runQueryPacks(language, "packs", packsWithVersion, queryFilters)
>>>>>>> bcf47202
        );
        if (!cliCanCountBaseline) {
          await injectLinesOfCode(sarifFile, language, locPromise);
        }
        statusReport[`interpret_results_${language}_duration_ms`] =
          new Date().getTime() - startTimeInterpretResults;
        logger.endGroup();
        logger.info(analysisSummary);
      }
      if (!cliCanCountBaseline || countLocDebugMode) {
        printLinesOfCodeSummary(logger, language, await locPromise);
      }
      if (cliCanCountBaseline) {
        logger.info(await runPrintLinesOfCode(language));
      }
    } catch (e) {
      logger.info(String(e));
      if (e instanceof Error) {
        logger.info(e.stack!);
      }
      statusReport.analyze_failure_language = language;
      throw new CodeQLAnalysisError(
        statusReport,
        `Error running analysis for ${language}: ${e}`
      );
    }
  }

  return statusReport;

  async function runInterpretResults(
    language: Language,
    queries: string[] | undefined,
    sarifFile: string,
    enableDebugLogging: boolean
  ): Promise<string> {
    const databasePath = util.getCodeQLDatabasePath(config, language);
    return await codeql.databaseInterpretResults(
      databasePath,
      queries,
      sarifFile,
      addSnippetsFlag,
      threadsFlag,
      enableDebugLogging ? "-vv" : "-v",
      automationDetailsId
    );
  }

  async function cliCanCountLoC() {
    return await util.codeQlVersionAbove(
      await getCodeQL(config.codeQLCmd),
      CODEQL_VERSION_COUNTS_LINES
    );
  }

  async function runPrintLinesOfCode(language: Language): Promise<string> {
    const databasePath = util.getCodeQLDatabasePath(config, language);
    return await codeql.databasePrintBaseline(databasePath);
  }

  async function runQueryGroup(
    language: Language,
    type: string,
    querySuiteContents: string | undefined,
    searchPath: string | undefined
  ): Promise<string | undefined> {
    const databasePath = util.getCodeQLDatabasePath(config, language);
    // Pass the queries to codeql using a file instead of using the command
    // line to avoid command line length restrictions, particularly on windows.
    const querySuitePath = querySuiteContents
      ? `${databasePath}-queries-${type}.qls`
      : undefined;
    if (querySuiteContents && querySuitePath) {
      fs.writeFileSync(querySuitePath, querySuiteContents);
      logger.debug(
        `Query suite file for ${language}-${type}...\n${querySuiteContents}`
      );
    }
    await codeql.databaseRunQueries(
      databasePath,
      searchPath,
      querySuitePath,
      memoryFlag,
      threadsFlag
    );

    logger.debug(`BQRS results produced for ${language} (queries: ${type})"`);
    return querySuitePath;
  }
  async function runQueryPacks(
    language: Language,
    type: string,
    packs: string[],
    queryFilters: configUtils.QueryFilter[]
  ): Promise<string> {
    const databasePath = util.getCodeQLDatabasePath(config, language);

    for (const pack of packs) {
      logger.debug(`Running query pack for ${language}-${type}: ${pack}`);
    }

<<<<<<< HEAD
      await codeql.databaseRunQueries(
        databasePath,
        searchPath,
        pack,
        memoryFlag,
        threadsFlag
      );
=======
    // combine the list of packs into a query suite in order to run them all simultaneously.
    const querySuite = (
      packs.map(convertPackToQuerySuiteEntry) as configUtils.QuerySuiteEntry[]
    ).concat(queryFilters);
>>>>>>> bcf47202

    const querySuitePath = `${databasePath}-queries-${type}.qls`;
    fs.writeFileSync(querySuitePath, yaml.dump(querySuite));

    logger.debug(`BQRS results produced for ${language} (queries: ${type})"`);

    const codeql = await getCodeQL(config.codeQLCmd);
    await codeql.databaseRunQueries(
      databasePath,
      undefined,
      querySuitePath,
      memoryFlag,
      threadsFlag
    );

    return querySuitePath;
  }
}

export function convertPackToQuerySuiteEntry(
  packStr: string
): configUtils.QuerySuitePackEntry {
  const pack = configUtils.parsePacksSpecification(packStr);
  return {
    qlpack: !pack.path ? pack.name : undefined,
    from: pack.path ? pack.name : undefined,
    version: pack.version,
    query: pack.path?.endsWith(".ql") ? pack.path : undefined,
    queries:
      !pack.path?.endsWith(".ql") && !pack.path?.endsWith(".qls")
        ? pack.path
        : undefined,
    apply: pack.path?.endsWith(".qls") ? pack.path : undefined,
  };
}

export function createQuerySuiteContents(
  queries: string[],
  queryFilters: configUtils.QueryFilter[]
) {
  return yaml.dump(
    queries.map((q: string) => ({ query: q })).concat(queryFilters as any)
  );
}

export async function runFinalize(
  outputDir: string,
  threadsFlag: string,
  memoryFlag: string,
  config: configUtils.Config,
  logger: Logger,
  featureFlags: FeatureFlags
) {
  try {
    await del(outputDir, { force: true });
  } catch (error: any) {
    if (error?.code !== "ENOENT") {
      throw error;
    }
  }
  await fs.promises.mkdir(outputDir, { recursive: true });

  await finalizeDatabaseCreation(
    config,
    threadsFlag,
    memoryFlag,
    logger,
    featureFlags
  );

  const codeql = await getCodeQL(config.codeQLCmd);
  // WARNING: This does not _really_ end tracing, as the tracer will restore its
  // critical environment variables and it'll still be active for all processes
  // launched from this build step.
  // However, it will stop tracing for all steps past the codeql-action/analyze
  // step.
  if (await util.codeQlVersionAbove(codeql, CODEQL_VERSION_NEW_TRACING)) {
    // Delete variables as specified by the end-tracing script
    await endTracingForCluster(config);
  } else {
    // Delete the tracer config env var to avoid tracing ourselves
    delete process.env[sharedEnv.ODASA_TRACER_CONFIGURATION];
  }
}

export async function runCleanup(
  config: configUtils.Config,
  cleanupLevel: string,
  logger: Logger
): Promise<void> {
  logger.startGroup("Cleaning up databases");
  for (const language of config.languages) {
    const codeql = await getCodeQL(config.codeQLCmd);
    const databasePath = util.getCodeQLDatabasePath(config, language);
    await codeql.databaseCleanup(databasePath, cleanupLevel);
  }
  logger.endGroup();
}

async function injectLinesOfCode(
  sarifFile: string,
  language: Language,
  locPromise: Promise<Partial<Record<Language, number>>>
) {
  const lineCounts = await locPromise;
  if (language in lineCounts) {
    const sarif = JSON.parse(fs.readFileSync(sarifFile, "utf8"));

    if (Array.isArray(sarif.runs)) {
      for (const run of sarif.runs) {
        run.properties = run.properties || {};
        run.properties.metricResults = run.properties.metricResults || [];
        for (const metric of run.properties.metricResults) {
          // Baseline is inserted when matching rule has tag lines-of-code
          if (metric.rule && metric.rule.toolComponent) {
            const matchingRule =
              run.tool.extensions[metric.rule.toolComponent.index].rules[
                metric.rule.index
              ];
            if (matchingRule.properties.tags?.includes("lines-of-code")) {
              metric.baseline = lineCounts[language];
            }
          }
        }
      }
    }

    fs.writeFileSync(sarifFile, JSON.stringify(sarif));
  }
}

function printLinesOfCodeSummary(
  logger: Logger,
  language: Language,
  lineCounts: Partial<Record<Language, number>>
) {
  if (language in lineCounts) {
    logger.info(
      `Counted a baseline of ${lineCounts[language]} lines of code for ${language}.`
    );
  }
}

// exported for testing
export function validateQueryFilters(queryFilters?: configUtils.QueryFilter[]) {
  if (!queryFilters) {
    return [];
  }

  const errors: string[] = [];
  for (const qf of queryFilters) {
    const keys = Object.keys(qf);
    if (keys.length !== 1) {
      errors.push(
        `Query filter must have exactly one key: ${JSON.stringify(qf)}`
      );
    }
    if (!["exclude", "include"].includes(keys[0])) {
      errors.push(
        `Only "include" or "exclude" filters are allowed:\n${JSON.stringify(
          qf
        )}`
      );
    }
  }

  if (errors.length) {
    throw new Error(`Invalid query filter.\n${errors.join("\n")}`);
  }

  return queryFilters;
}<|MERGE_RESOLUTION|>--- conflicted
+++ resolved
@@ -280,7 +280,6 @@
               .join(", ")}`
           );
 
-<<<<<<< HEAD
           logger.endGroup();
         }
 
@@ -288,33 +287,11 @@
         const querySuitePaths: string[] = [];
         if (queries["builtin"].length > 0) {
           const startTimeBuiltIn = new Date().getTime();
-=======
-      logger.startGroup(`Running queries for ${language}`);
-      const querySuitePaths: string[] = [];
-      if (queries["builtin"].length > 0) {
-        const startTimeBuiltIn = new Date().getTime();
-        querySuitePaths.push(
-          await runQueryGroup(
-            language,
-            "builtin",
-            createQuerySuiteContents(queries["builtin"], queryFilters),
-            undefined
-          )
-        );
-        statusReport[`analyze_builtin_queries_${language}_duration_ms`] =
-          new Date().getTime() - startTimeBuiltIn;
-      }
-      const startTimeCustom = new Date().getTime();
-      let ranCustom = false;
-      for (let i = 0; i < queries["custom"].length; ++i) {
-        if (queries["custom"][i].queries.length > 0) {
->>>>>>> bcf47202
           querySuitePaths.push(
             (await runQueryGroup(
               language,
-<<<<<<< HEAD
               "builtin",
-              createQuerySuiteContents(queries["builtin"]),
+              createQuerySuiteContents(queries["builtin"], queryFilters),
               undefined
             )) as string
           );
@@ -329,7 +306,10 @@
               (await runQueryGroup(
                 language,
                 `custom-${i}`,
-                createQuerySuiteContents(queries["custom"][i].queries),
+                createQuerySuiteContents(
+                  queries["custom"][i].queries,
+                  queryFilters
+                ),
                 queries["custom"][i].searchPath
               )) as string
             );
@@ -338,12 +318,12 @@
         }
         if (packsWithVersion.length > 0) {
           querySuitePaths.push(
-            ...(await runQueryPacks(
+            await runQueryPacks(
               language,
               "packs",
               packsWithVersion,
-              undefined
-            ))
+              queryFilters
+            )
           );
           ranCustom = true;
         }
@@ -360,22 +340,6 @@
           querySuitePaths,
           sarifFile,
           config.debugMode
-=======
-              `custom-${i}`,
-              createQuerySuiteContents(
-                queries["custom"][i].queries,
-                queryFilters
-              ),
-              queries["custom"][i].searchPath
-            )
-          );
-          ranCustom = true;
-        }
-      }
-      if (packsWithVersion.length > 0) {
-        querySuitePaths.push(
-          await runQueryPacks(language, "packs", packsWithVersion, queryFilters)
->>>>>>> bcf47202
         );
         if (!cliCanCountBaseline) {
           await injectLinesOfCode(sarifFile, language, locPromise);
@@ -477,27 +441,16 @@
       logger.debug(`Running query pack for ${language}-${type}: ${pack}`);
     }
 
-<<<<<<< HEAD
-      await codeql.databaseRunQueries(
-        databasePath,
-        searchPath,
-        pack,
-        memoryFlag,
-        threadsFlag
-      );
-=======
     // combine the list of packs into a query suite in order to run them all simultaneously.
     const querySuite = (
       packs.map(convertPackToQuerySuiteEntry) as configUtils.QuerySuiteEntry[]
     ).concat(queryFilters);
->>>>>>> bcf47202
 
     const querySuitePath = `${databasePath}-queries-${type}.qls`;
     fs.writeFileSync(querySuitePath, yaml.dump(querySuite));
 
     logger.debug(`BQRS results produced for ${language} (queries: ${type})"`);
 
-    const codeql = await getCodeQL(config.codeQLCmd);
     await codeql.databaseRunQueries(
       databasePath,
       undefined,
