# CodeQL Action Changelog

## [UNRELEASED]

<<<<<<< HEAD
- Update default CodeQL bundle version to 2.13.4. [#1721](https://github.com/github/codeql-action/pull/1721)
=======
- Experimental: add a new `resolve-environment` action which attempts to infer a configuration for the build environment that is required to build a given project. Do not use this in production as it is part of an internal experiment and subject to change at any time.

## 2.20.0 - 13 Jun 2023

- Bump the version of the Action to 2.20.0. This ensures that users who received a Dependabot upgrade to [`cdcdbb5`](https://github.com/github/codeql-action/commit/cdcdbb579706841c47f7063dda365e292e5cad7a), which was mistakenly marked as Action version 2.13.4, continue to receive updates to the CodeQL Action. Full details in [#1729](https://github.com/github/codeql-action/pull/1729)
>>>>>>> de74ca62

## 2.3.6 - 01 Jun 2023

- Update default CodeQL bundle version to 2.13.3. [#1698](https://github.com/github/codeql-action/pull/1698)

## 2.3.5 - 25 May 2023

- Allow invalid URIs to be used as values to `artifactLocation.uri` properties. This reverses a change from [#1668](https://github.com/github/codeql-action/pull/1668) that inadvertently led to stricter validation of some URI values. [#1705](https://github.com/github/codeql-action/pull/1705)
- Gracefully handle invalid URIs when fingerprinting. [#1694](https://github.com/github/codeql-action/pull/1694)

## 2.3.4 - 24 May 2023

- Updated the SARIF 2.1.0 JSON schema file to the latest from [oasis-tcs/sarif-spec](https://github.com/oasis-tcs/sarif-spec/blob/123e95847b13fbdd4cbe2120fa5e33355d4a042b/Schemata/sarif-schema-2.1.0.json). [#1668](https://github.com/github/codeql-action/pull/1668)
- We are rolling out a feature in May 2023 that will disable Python dependency installation for new users of the CodeQL Action. This improves the speed of analysis while having only a very minor impact on results. [#1676](https://github.com/github/codeql-action/pull/1676)
- We are improving the way that [CodeQL bundles](https://github.com/github/codeql-action/releases) are tagged to make it possible to easily identify bundles by their CodeQL semantic version. [#1682](https://github.com/github/codeql-action/pull/1682)
  - As of CodeQL CLI 2.13.4, CodeQL bundles will be tagged using semantic versions, for example `codeql-bundle-v2.13.4`, instead of timestamps, like `codeql-bundle-20230615`.
  - This change does not affect the majority of workflows, and we will not be changing tags for existing bundle releases.
  - Some workflows with custom logic that depends on the specific format of the CodeQL bundle tag may need to be updated. For example, if your workflow matches CodeQL bundle tag names against a `codeql-bundle-yyyymmdd` pattern, you should update it to also recognize `codeql-bundle-vx.y.z` tags.
- Remove the requirement for `on.push` and `on.pull_request` to trigger on the same branches. [#1675](https://github.com/github/codeql-action/pull/1675)

## 2.3.3 - 04 May 2023

- Update default CodeQL bundle version to 2.13.1. [#1664](https://github.com/github/codeql-action/pull/1664)
- You can now configure CodeQL within your code scanning workflow by passing a `config` input to the `init` Action. See [Using a custom configuration file](https://aka.ms/code-scanning-docs/config-file) for more information about configuring code scanning. [#1590](https://github.com/github/codeql-action/pull/1590)

## 2.3.2 - 27 Apr 2023

No user facing changes.

## 2.3.1 - 26 Apr 2023

No user facing changes.

## 2.3.0 - 21 Apr 2023

- Update default CodeQL bundle version to 2.13.0. [#1649](https://github.com/github/codeql-action/pull/1649)
- Bump the minimum CodeQL bundle version to 2.8.5. [#1618](https://github.com/github/codeql-action/pull/1618)

## 2.2.12 - 13 Apr 2023

- Include the value of the `GITHUB_RUN_ATTEMPT` environment variable in the telemetry sent to GitHub. [#1640](https://github.com/github/codeql-action/pull/1640)
- Improve the ease of debugging failed runs configured using [default setup](https://docs.github.com/en/code-security/code-scanning/automatically-scanning-your-code-for-vulnerabilities-and-errors/configuring-code-scanning-for-a-repository#configuring-code-scanning-automatically). The CodeQL Action will now upload diagnostic information to Code Scanning from failed runs configured using default setup. You can view this diagnostic information on the [tool status page](https://docs.github.com/en/code-security/code-scanning/automatically-scanning-your-code-for-vulnerabilities-and-errors/about-the-tool-status-page). [#1619](https://github.com/github/codeql-action/pull/1619)

## 2.2.11 - 06 Apr 2023

No user facing changes.

## 2.2.10 - 05 Apr 2023

- Update default CodeQL bundle version to 2.12.6. [#1629](https://github.com/github/codeql-action/pull/1629)

## 2.2.9 - 27 Mar 2023

- Customers post-processing the SARIF output of the `analyze` Action before uploading it to Code Scanning will benefit from an improved debugging experience. [#1598](https://github.com/github/codeql-action/pull/1598)
  - The CodeQL Action will now upload a SARIF file with debugging information to Code Scanning on failed runs for customers using `upload: false`. Previously, this was only available for customers using the default value of the `upload` input.
  - The `upload` input to the `analyze` Action now accepts the following values:
    - `always` is the default value, which uploads the SARIF file to Code Scanning for successful and failed runs.
    - `failure-only` is recommended for customers post-processing the SARIF file before uploading it to Code Scanning. This option uploads debugging information to Code Scanning for failed runs to improve the debugging experience.
    - `never` avoids uploading the SARIF file to Code Scanning even if the code scanning run fails. This is not recommended for external users since it complicates debugging.
    - The legacy `true` and `false` options will be interpreted as `always` and `failure-only` respectively.

## 2.2.8 - 22 Mar 2023

- Update default CodeQL bundle version to 2.12.5. [#1585](https://github.com/github/codeql-action/pull/1585)

## 2.2.7 - 15 Mar 2023

No user facing changes.

## 2.2.6 - 10 Mar 2023

- Update default CodeQL bundle version to 2.12.4. [#1561](https://github.com/github/codeql-action/pull/1561)

## 2.2.5 - 24 Feb 2023

- Update default CodeQL bundle version to 2.12.3. [#1543](https://github.com/github/codeql-action/pull/1543)

## 2.2.4 - 10 Feb 2023

No user facing changes.

## 2.2.3 - 08 Feb 2023

- Update default CodeQL bundle version to 2.12.2. [#1518](https://github.com/github/codeql-action/pull/1518)

## 2.2.2 - 06 Feb 2023

- Fix an issue where customers using the CodeQL Action with the [CodeQL Action sync tool](https://docs.github.com/en/enterprise-server@3.7/admin/code-security/managing-github-advanced-security-for-your-enterprise/configuring-code-scanning-for-your-appliance#configuring-codeql-analysis-on-a-server-without-internet-access) would not be able to obtain the CodeQL tools. [#1517](https://github.com/github/codeql-action/pull/1517)

## 2.2.1 - 27 Jan 2023

No user facing changes.

## 2.2.0 - 26 Jan 2023

- Improve stability when choosing the default version of CodeQL to use in code scanning workflow runs on Actions on GitHub.com. [#1475](https://github.com/github/codeql-action/pull/1475)
  - This change addresses customer reports of code scanning alerts on GitHub.com being closed and reopened during the rollout of new versions of CodeQL in the GitHub Actions [runner images](https://github.com/actions/runner-images).
  - **No change is required for the majority of workflows**, including:
    - Workflows on GitHub.com hosted runners using the latest version (`v2`) of the CodeQL Action.
    - Workflows on GitHub.com hosted runners that are pinned to specific versions of the CodeQL Action from `v2.2.0` onwards.
    - Workflows on GitHub Enterprise Server.
  - **A change may be required** for workflows on GitHub.com hosted runners that are pinned to specific versions of the CodeQL Action before `v2.2.0` (e.g. `v2.1.32`):
    - Previously, these workflows would obtain the latest version of CodeQL from the Actions runner image.
    - Now, these workflows will download an older, compatible version of CodeQL from GitHub Releases. To use this older version, no change is required. To use the newest version of CodeQL, please update your workflows to reference the latest version of the CodeQL Action (`v2`).
  - **Internal changes**
    - These changes will not affect the majority of code scanning workflows. Continue reading only if your workflow uses [@actions/tool-cache](https://github.com/actions/toolkit/tree/main/packages/tool-cache) or relies on the precise location of CodeQL within the Actions tool cache.
    - The tool cache now contains **two** recent CodeQL versions (previously **one**).
    - Each CodeQL version is located under a directory named after the release date and version number, e.g. CodeQL 2.11.6 is now located under `CodeQL/2.11.6-20221211/x64/codeql` (previously `CodeQL/0.0.0-20221211/x64/codeql`).
- The maximum number of [SARIF runs](https://docs.github.com/en/code-security/code-scanning/integrating-with-code-scanning/sarif-support-for-code-scanning#run-object) per file has been increased from 15 to 20 for users uploading SARIF files to GitHub.com. This change will help ensure that Code Scanning can process SARIF files generated by third-party tools that have many runs. See the [GitHub API documentation](https://docs.github.com/en/rest/code-scanning#upload-an-analysis-as-sarif-data) for a list of all the limits around uploading SARIF. This change will be released to GitHub Enterprise Server as part of GHES 3.9.
- Update default CodeQL bundle version to 2.12.1. [#1498](https://github.com/github/codeql-action/pull/1498)
- Fix a bug that forced the `init` Action to run for at least two minutes on JavaScript. [#1494](https://github.com/github/codeql-action/pull/1494)

## 2.1.39 - 18 Jan 2023

- CodeQL Action v1 is now deprecated, and is no longer updated or supported. For better performance, improved security, and new features, upgrade to v2. For more information, see [this changelog post](https://github.blog/changelog/2023-01-18-code-scanning-codeql-action-v1-is-now-deprecated/). [#1467](https://github.com/github/codeql-action/pull/1466)
- Python automatic dependency installation will no longer fail for projects using Poetry that specify `virtualenvs.options.no-pip = true` in their `poetry.toml`. [#1431](https://github.com/github/codeql-action/pull/1431)
- Avoid printing a stack trace and error message when the action fails to find the SHA at the
  current directory. This will happen in several non-error states and so we now avoid cluttering the
  log with this message. [#1485](https://github.com/github/codeql-action/pull/1485)

## 2.1.38 - 12 Jan 2023

- Update default CodeQL bundle version to 2.12.0. [#1466](https://github.com/github/codeql-action/pull/1466)

## 2.1.37 - 14 Dec 2022

- Update default CodeQL bundle version to 2.11.6. [#1433](https://github.com/github/codeql-action/pull/1433)

## 2.1.36 - 08 Dec 2022

- Update default CodeQL bundle version to 2.11.5. [#1412](https://github.com/github/codeql-action/pull/1412)
- Add a step that tries to upload a SARIF file for the workflow run when that workflow run fails. This will help better surface failed code scanning workflow runs. [#1393](https://github.com/github/codeql-action/pull/1393)
- Python automatic dependency installation will no longer consider dependency code installed in venv as user-written, for projects using Poetry that specify `virtualenvs.in-project = true` in their `poetry.toml`. [#1419](https://github.com/github/codeql-action/pull/1419)

## 2.1.35 - 01 Dec 2022

No user facing changes.

## 2.1.34 - 25 Nov 2022

- Update default CodeQL bundle version to 2.11.4. [#1391](https://github.com/github/codeql-action/pull/1391)
- Fixed a bug where some the `init` action and the `analyze` action would have different sets of experimental feature flags enabled. [#1384](https://github.com/github/codeql-action/pull/1384)

## 2.1.33 - 16 Nov 2022

- Go is now analyzed in the same way as other compiled languages such as C/C++, C#, and Java. This completes the rollout of the feature described in [CodeQL Action version 2.1.27](#2127---06-oct-2022). [#1322](https://github.com/github/codeql-action/pull/1322)
- Bump the minimum CodeQL bundle version to 2.6.3. [#1358](https://github.com/github/codeql-action/pull/1358)

## 2.1.32 - 14 Nov 2022

- Update default CodeQL bundle version to 2.11.3. [#1348](https://github.com/github/codeql-action/pull/1348)
- Update the ML-powered additional query pack for JavaScript to version 0.4.0. [#1351](https://github.com/github/codeql-action/pull/1351)

## 2.1.31 - 04 Nov 2022

- The `rb/weak-cryptographic-algorithm` Ruby query has been updated to no longer report uses of hash functions such as `MD5` and `SHA1` even if they are known to be weak. These hash algorithms are used very often in non-sensitive contexts, making the query too imprecise in practice. For more information, see the corresponding change in the [github/codeql repository](https://github.com/github/codeql/pull/11129). [#1344](https://github.com/github/codeql-action/pull/1344)

## 2.1.30 - 02 Nov 2022

- Improve the error message when using CodeQL bundle version 2.7.2 and earlier in a workflow that runs on a runner image such as `ubuntu-22.04` that uses glibc version 2.34 and later. [#1334](https://github.com/github/codeql-action/pull/1334)

## 2.1.29 - 26 Oct 2022

- Update default CodeQL bundle version to 2.11.2. [#1320](https://github.com/github/codeql-action/pull/1320)

## 2.1.28 - 18 Oct 2022

- Update default CodeQL bundle version to 2.11.1. [#1294](https://github.com/github/codeql-action/pull/1294)
- Replace uses of GitHub Actions command `set-output` because it is now deprecated. See more information in the [GitHub Changelog](https://github.blog/changelog/2022-10-11-github-actions-deprecating-save-state-and-set-output-commands/). [#1301](https://github.com/github/codeql-action/pull/1301)

## 2.1.27 - 06 Oct 2022

- We are rolling out a feature of the CodeQL Action in October 2022 that changes the way that Go code is analyzed to be more consistent with other compiled languages like C/C++, C#, and Java. You do not need to alter your code scanning workflows. If you encounter any problems, please [file an issue](https://github.com/github/codeql-action/issues) or open a private ticket with GitHub Support and request an escalation to engineering.

## 2.1.26 - 29 Sep 2022

- Update default CodeQL bundle version to 2.11.0. [#1267](https://github.com/github/codeql-action/pull/1267)

## 2.1.25 - 21 Sep 2022

- We will soon be rolling out a feature of the CodeQL Action that stores some information used to make future runs faster in the GitHub Actions cache. Initially, this will only be enabled on JavaScript repositories, but we plan to add more languages to this soon. The new feature can be disabled by passing the `trap-caching: false` option to your workflow's `init` step, for example if you are already using the GitHub Actions cache for a different purpose and are near the storage limit for it.
- Add support for Python automatic dependency installation with Poetry 1.2 [#1258](https://github.com/github/codeql-action/pull/1258)

## 2.1.24 - 16 Sep 2022

No user facing changes.

## 2.1.23 - 14 Sep 2022

- Allow CodeQL packs to be downloaded from GitHub Enterprise Server instances, using the new `registries` input for the `init` action.  [#1221](https://github.com/github/codeql-action/pull/1221)
- Update default CodeQL bundle version to 2.10.5. [#1240](https://github.com/github/codeql-action/pull/1240)

## 2.1.22 - 01 Sep 2022

- Downloading CodeQL packs has been moved to the `init` step. Previously, CodeQL packs were downloaded during the `analyze` step. [#1218](https://github.com/github/codeql-action/pull/1218)
- Update default CodeQL bundle version to 2.10.4. [#1224](https://github.com/github/codeql-action/pull/1224)
- The newly released [Poetry 1.2](https://python-poetry.org/blog/announcing-poetry-1.2.0) is not yet supported. In the most common case where the CodeQL Action is automatically installing Python dependencies, it will continue to install and use Poetry 1.1 on its own. However, in certain cases such as with self-hosted runners, you may need to ensure Poetry 1.1 is installed yourself.

## 2.1.21 - 25 Aug 2022

- Improve error messages when the code scanning configuration file includes an invalid `queries` block or an invalid `query-filters` block. [#1208](https://github.com/github/codeql-action/pull/1208)
- Fix a bug where Go build tracing could fail on Windows. [#1209](https://github.com/github/codeql-action/pull/1209)

## 2.1.20 - 22 Aug 2022

No user facing changes.

## 2.1.19 - 17 Aug 2022

- Add the ability to filter queries from a code scanning run by using the `query-filters` option in the code scanning configuration file. [#1098](https://github.com/github/codeql-action/pull/1098)
- In debug mode, debug artifacts are now uploaded even if a step in the Actions workflow fails. [#1159](https://github.com/github/codeql-action/pull/1159)
- Update default CodeQL bundle version to 2.10.3. [#1178](https://github.com/github/codeql-action/pull/1178)
- The combination of python2 and Pipenv is no longer supported. [#1181](https://github.com/github/codeql-action/pull/1181)

## 2.1.18 - 03 Aug 2022

- Update default CodeQL bundle version to 2.10.2.  [#1156](https://github.com/github/codeql-action/pull/1156)

## 2.1.17 - 28 Jul 2022

- Update default CodeQL bundle version to 2.10.1.  [#1143](https://github.com/github/codeql-action/pull/1143)

## 2.1.16 - 13 Jul 2022

- You can now quickly debug a job that uses the CodeQL Action by re-running the job from the GitHub UI and selecting the "Enable debug logging" option. [#1132](https://github.com/github/codeql-action/pull/1132)
- You can now see diagnostic messages produced by the analysis in the logs of the `analyze` Action by enabling debug mode. To enable debug mode, pass `debug: true` to the `init` Action, or [enable step debug logging](https://docs.github.com/en/actions/monitoring-and-troubleshooting-workflows/enabling-debug-logging#enabling-step-debug-logging). This feature is available for CodeQL CLI version 2.10.0 and later. [#1133](https://github.com/github/codeql-action/pull/1133)

## 2.1.15 - 28 Jun 2022

- CodeQL query packs listed in the `packs` configuration field will be skipped if their target language is not being analyzed in the current Actions job. Previously, this would throw an error. [#1116](https://github.com/github/codeql-action/pull/1116)
- The combination of python2 and poetry is no longer supported. See <https://github.com/actions/setup-python/issues/374> for more details. [#1124](https://github.com/github/codeql-action/pull/1124)
- Update default CodeQL bundle version to 2.10.0. [#1123](https://github.com/github/codeql-action/pull/1123)

## 2.1.14 - 22 Jun 2022

No user facing changes.

## 2.1.13 - 21 Jun 2022

- Update default CodeQL bundle version to 2.9.4. [#1100](https://github.com/github/codeql-action/pull/1100)

## 2.1.12 - 01 Jun 2022

- Update default CodeQL bundle version to 2.9.3. [#1084](https://github.com/github/codeql-action/pull/1084)

## 2.1.11 - 17 May 2022

- Update default CodeQL bundle version to 2.9.2. [#1074](https://github.com/github/codeql-action/pull/1074)

## 2.1.10 - 10 May 2022

- Update default CodeQL bundle version to 2.9.1. [#1056](https://github.com/github/codeql-action/pull/1056)
- When `wait-for-processing` is enabled, the workflow will now fail if there were any errors that occurred during processing of the analysis results.

## 2.1.9 - 27 Apr 2022

- Add `working-directory` input to the `autobuild` action. [#1024](https://github.com/github/codeql-action/pull/1024)
- The `analyze` and `upload-sarif` actions will now wait up to 2 minutes for processing to complete after they have uploaded the results so they can report any processing errors that occurred. This behavior can be disabled by setting the `wait-for-processing` action input to `"false"`. [#1007](https://github.com/github/codeql-action/pull/1007)
- Update default CodeQL bundle version to 2.9.0.
- Fix a bug where [status reporting fails on Windows](https://github.com/github/codeql-action/issues/1041). [#1042](https://github.com/github/codeql-action/pull/1042)

## 2.1.8 - 08 Apr 2022

- Update default CodeQL bundle version to 2.8.5. [#1014](https://github.com/github/codeql-action/pull/1014)
- Fix error where the init action would fail due to a GitHub API request that was taking too long to complete [#1025](https://github.com/github/codeql-action/pull/1025)

## 2.1.7 - 05 Apr 2022

- A bug where additional queries specified in the workflow file would sometimes not be respected has been fixed. [#1018](https://github.com/github/codeql-action/pull/1018)

## 2.1.6 - 30 Mar 2022

- [v2+ only] The CodeQL Action now runs on Node.js v16. [#1000](https://github.com/github/codeql-action/pull/1000)
- Update default CodeQL bundle version to 2.8.4. [#990](https://github.com/github/codeql-action/pull/990)
- Fix a bug where an invalid `commit_oid` was being sent to code scanning when a custom checkout path was being used. [#956](https://github.com/github/codeql-action/pull/956)

## 1.1.5 - 15 Mar 2022

- Update default CodeQL bundle version to 2.8.3.
- The CodeQL runner is now deprecated and no longer being released. For more information, see [CodeQL runner deprecation](https://github.blog/changelog/2021-09-21-codeql-runner-deprecation/).
- Fix two bugs that cause action failures with GHES 3.3 or earlier. [#978](https://github.com/github/codeql-action/pull/978)
  - Fix `not a permitted key` invalid requests with GHES 3.1 or earlier
  - Fix `RUNNER_ARCH environment variable must be set` errors with GHES 3.3 or earlier

## 1.1.4 - 07 Mar 2022

- Update default CodeQL bundle version to 2.8.2. [#950](https://github.com/github/codeql-action/pull/950)
- Fix a bug where old results can be uploaded if the languages in a repository change when using a non-ephemeral self-hosted runner. [#955](https://github.com/github/codeql-action/pull/955)

## 1.1.3 - 23 Feb 2022

- Fix a bug where the CLR traces can continue tracing even after tracing should be stopped. [#938](https://github.com/github/codeql-action/pull/938)

## 1.1.2 - 17 Feb 2022

- Due to potential issues for GHES 3.1–3.3 customers who are using recent versions of the CodeQL Action via GHES Connect, the CodeQL Action now uses Node.js v12 rather than Node.js v16. [#937](https://github.com/github/codeql-action/pull/937)

## 1.1.1 - 17 Feb 2022

- The CodeQL CLI versions up to and including version 2.4.4 are not compatible with the CodeQL Action 1.1.1 and later. The Action will emit an error if it detects that it is being used by an incompatible version of the CLI. [#931](https://github.com/github/codeql-action/pull/931)
- Update default CodeQL bundle version to 2.8.1. [#925](https://github.com/github/codeql-action/pull/925)

## 1.1.0 - 11 Feb 2022

- The CodeQL Action now uses Node.js v16. [#909](https://github.com/github/codeql-action/pull/909)
- Beware that the CodeQL build tracer in this release (and in all earlier releases) is incompatible with Windows 11 and Windows Server 2022. This incompatibility affects database extraction for compiled languages: cpp, csharp, go, and java. As a result, analyzing these languages with the `windows-latest` or `windows-2022` Actions virtual environments is currently unsupported. If you use any of these languages, please use the `windows-2019` Actions virtual environment or otherwise avoid these specific Windows versions until a new release fixes this incompatibility.

## 1.0.32 - 07 Feb 2022

- Add `sarif-id` as an output for the `upload-sarif` and `analyze` actions. [#889](https://github.com/github/codeql-action/pull/889)
- Add `ref` and `sha` inputs to the `analyze` action, which override the defaults provided by the GitHub Action context. [#889](https://github.com/github/codeql-action/pull/889)
- Update default CodeQL bundle version to 2.8.0. [#911](https://github.com/github/codeql-action/pull/911)

## 1.0.31 - 31 Jan 2022

- Remove `experimental` message when using custom CodeQL packages. [#888](https://github.com/github/codeql-action/pull/888)
- Add a better warning message stating that experimental features will be disabled if the workflow has been triggered by a pull request from a fork or the `security-events: write` permission is not present. [#882](https://github.com/github/codeql-action/pull/882)

## 1.0.30 - 24 Jan 2022

- Display a better error message when encountering a workflow that runs the `codeql-action/init` action multiple times. [#876](https://github.com/github/codeql-action/pull/876)
- Update default CodeQL bundle version to 2.7.6. [#877](https://github.com/github/codeql-action/pull/877)

## 1.0.29 - 21 Jan 2022

- The feature to wait for SARIF processing to complete after upload has been disabled by default due to a bug in its interaction with pull requests from forks.

## 1.0.28 - 18 Jan 2022

- Update default CodeQL bundle version to 2.7.5. [#866](https://github.com/github/codeql-action/pull/866)
- Fix a bug where SARIF files were failing upload due to an invalid test for unique categories. [#872](https://github.com/github/codeql-action/pull/872)

## 1.0.27 - 11 Jan 2022

- The `analyze` and `upload-sarif` actions will now wait up to 2 minutes for processing to complete after they have uploaded the results so they can report any processing errors that occurred. This behavior can be disabled by setting the `wait-for-processing` action input to `"false"`. [#855](https://github.com/github/codeql-action/pull/855)

## 1.0.26 - 10 Dec 2021

- Update default CodeQL bundle version to 2.7.3. [#842](https://github.com/github/codeql-action/pull/842)

## 1.0.25 - 06 Dec 2021

No user facing changes.

## 1.0.24 - 23 Nov 2021

- Update default CodeQL bundle version to 2.7.2. [#827](https://github.com/github/codeql-action/pull/827)

## 1.0.23 - 16 Nov 2021

- The `upload-sarif` action now allows multiple uploads in a single job, as long as they have different categories. [#801](https://github.com/github/codeql-action/pull/801)
- Update default CodeQL bundle version to 2.7.1. [#816](https://github.com/github/codeql-action/pull/816)

## 1.0.22 - 04 Nov 2021

- The `init` step of the Action now supports `ram` and `threads` inputs to limit resource use of CodeQL extractors. These inputs also serve as defaults to the subsequent `analyze` step, which finalizes the database and executes queries. [#738](https://github.com/github/codeql-action/pull/738)
- When used with CodeQL 2.7.1 or above, the Action now includes custom query help in the analysis results uploaded to GitHub code scanning, if available. To add help text for a custom query, create a Markdown file next to the `.ql` file containing the query, using the same base name but the file extension `.md`. [#804](https://github.com/github/codeql-action/pull/804)

## 1.0.21 - 28 Oct 2021

- Update default CodeQL bundle version to 2.7.0. [#795](https://github.com/github/codeql-action/pull/795)

## 1.0.20 - 25 Oct 2021

No user facing changes.

## 1.0.19 - 18 Oct 2021

No user facing changes.

## 1.0.18 - 08 Oct 2021

- Fixed a bug where some builds were no longer being traced correctly. [#766](https://github.com/github/codeql-action/pull/766)

## 1.0.17 - 07 Oct 2021

- Update default CodeQL bundle version to 2.6.3. [#761](https://github.com/github/codeql-action/pull/761)

## 1.0.16 - 05 Oct 2021

No user facing changes.

## 1.0.15 - 22 Sep 2021

- Update default CodeQL bundle version to 2.6.2. [#746](https://github.com/github/codeql-action/pull/746)

## 1.0.14 - 09 Sep 2021

- Update default CodeQL bundle version to 2.6.1. [#733](https://github.com/github/codeql-action/pull/733)

## 1.0.13 - 06 Sep 2021

- Update default CodeQL bundle version to 2.6.0. [#712](https://github.com/github/codeql-action/pull/712)
- Update baseline lines of code counter for python. All multi-line strings are counted as code. [#714](https://github.com/github/codeql-action/pull/714)
- Remove old baseline LoC injection [#715](https://github.com/github/codeql-action/pull/715)

## 1.0.12 - 16 Aug 2021

- Update README to include a sample permissions block. [#689](https://github.com/github/codeql-action/pull/689)

## 1.0.11 - 09 Aug 2021

- Update default CodeQL bundle version to 2.5.9. [#687](https://github.com/github/codeql-action/pull/687)

## 1.0.10 - 03 Aug 2021

- Fix an issue where a summary of diagnostics information from CodeQL was not output to the logs of the `analyze` step of the Action. [#672](https://github.com/github/codeql-action/pull/672)

## 1.0.9 - 02 Aug 2021

No user facing changes.

## 1.0.8 - 26 Jul 2021

- Update default CodeQL bundle version to 2.5.8. [#631](https://github.com/github/codeql-action/pull/631)

## 1.0.7 - 21 Jul 2021

No user facing changes.

## 1.0.6 - 19 Jul 2021

- The `init` step of the Action now supports a `source-root` input as a path to the root source-code directory. By default, the path is relative to `$GITHUB_WORKSPACE`. [#607](https://github.com/github/codeql-action/pull/607)
- The `init` step will now try to install a few Python tools needed by this Action when running on a self-hosted runner. [#616](https://github.com/github/codeql-action/pull/616)

## 1.0.5 - 12 Jul 2021

- The `analyze` step of the Action now supports a `skip-queries` option to merely build the CodeQL database without analyzing. This functionality is not present in the runner. Additionally, the step will no longer fail if it encounters a finalized database, and will instead continue with query execution. [#602](https://github.com/github/codeql-action/pull/602)
- Update the warning message when the baseline lines of code count is unavailable. [#608](https://github.com/github/codeql-action/pull/608)

## 1.0.4 - 28 Jun 2021

- Fix `RUNNER_TEMP environment variable must be set` when using runner. [#594](https://github.com/github/codeql-action/pull/594)
- Fix counting of lines of code for C# projects. [#586](https://github.com/github/codeql-action/pull/586)

## 1.0.3 - 23 Jun 2021

No user facing changes.

## 1.0.2 - 17 Jun 2021

- Fix out of memory in hash computation. [#550](https://github.com/github/codeql-action/pull/550)
- Clean up logging during analyze results. [#557](https://github.com/github/codeql-action/pull/557)
- Add `--finalize-dataset` to `database finalize` call, freeing up some disk space after database creation. [#558](https://github.com/github/codeql-action/pull/558)

## 1.0.1 - 07 Jun 2021

- Pass the `--sarif-group-rules-by-pack` argument to CodeQL CLI invocations that generate SARIF. This means the SARIF rule object for each query will now be found underneath its corresponding query pack in `runs[].tool.extensions`. [#546](https://github.com/github/codeql-action/pull/546)
- Output the location of CodeQL databases created in the analyze step. [#543](https://github.com/github/codeql-action/pull/543)

## 1.0.0 - 31 May 2021

- Add this changelog file. [#507](https://github.com/github/codeql-action/pull/507)
- Improve grouping of analysis logs. Add a new log group containing a summary of metrics and diagnostics, if they were produced by CodeQL builtin queries. [#515](https://github.com/github/codeql-action/pull/515)
- Add metrics and diagnostics summaries from custom query suites to the analysis summary log group. [#532](https://github.com/github/codeql-action/pull/532)<|MERGE_RESOLUTION|>--- conflicted
+++ resolved
@@ -2,15 +2,12 @@
 
 ## [UNRELEASED]
 
-<<<<<<< HEAD
 - Update default CodeQL bundle version to 2.13.4. [#1721](https://github.com/github/codeql-action/pull/1721)
-=======
 - Experimental: add a new `resolve-environment` action which attempts to infer a configuration for the build environment that is required to build a given project. Do not use this in production as it is part of an internal experiment and subject to change at any time.
 
 ## 2.20.0 - 13 Jun 2023
 
 - Bump the version of the Action to 2.20.0. This ensures that users who received a Dependabot upgrade to [`cdcdbb5`](https://github.com/github/codeql-action/commit/cdcdbb579706841c47f7063dda365e292e5cad7a), which was mistakenly marked as Action version 2.13.4, continue to receive updates to the CodeQL Action. Full details in [#1729](https://github.com/github/codeql-action/pull/1729)
->>>>>>> de74ca62
 
 ## 2.3.6 - 01 Jun 2023
 
