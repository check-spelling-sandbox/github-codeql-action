# CodeQL Action Changelog

See the [releases page](https://github.com/github/codeql-action/releases) for the relevant changes to the CodeQL CLI and language packs.

Note that the only difference between `v2` and `v3` of the CodeQL Action is the node version they support, with `v3` running on node 20 while we continue to release `v2` to support running on node 16. For example `3.22.11` was the first `v3` release and is functionally identical to `2.22.11`. This approach ensures an easy way to track exactly which features are included in different versions, indicated by the minor and patch version numbers.

## [UNRELEASED]

- Bump the minimum CodeQL bundle version to 2.14.6. [#2549](https://github.com/github/codeql-action/pull/2549)
<<<<<<< HEAD
- Update default CodeQL bundle version to 2.19.2. [#2552](https://github.com/github/codeql-action/pull/2552)
=======
- Fix an issue where the `upload-sarif` Action would fail with "upload-sarif post-action step failed: Input required and not supplied: token" when called in a composite Action that had a different set of inputs to the ones expected by the `upload-sarif` Action. [#2557](https://github.com/github/codeql-action/pull/2557)
>>>>>>> 63eb7bbf

## 3.26.13 - 14 Oct 2024

No user facing changes.

## 3.26.12 - 07 Oct 2024

- _Upcoming breaking change_: Add a deprecation warning for customers using CodeQL version 2.14.5 and earlier. These versions of CodeQL were discontinued on 24 September 2024 alongside GitHub Enterprise Server 3.10, and will be unsupported by CodeQL Action versions 3.27.0 and later and versions 2.27.0 and later. [#2520](https://github.com/github/codeql-action/pull/2520)

  - If you are using one of these versions, please update to CodeQL CLI version 2.14.6 or later. For instance, if you have specified a custom version of the CLI using the 'tools' input to the 'init' Action, you can remove this input to use the default version.

  - Alternatively, if you want to continue using a version of the CodeQL CLI between 2.13.5 and 2.14.5, you can replace `github/codeql-action/*@v3` by `github/codeql-action/*@v3.26.11` and `github/codeql-action/*@v2` by `github/codeql-action/*@v2.26.11` in your code scanning workflow to ensure you continue using this version of the CodeQL Action.

## 3.26.11 - 03 Oct 2024

- _Upcoming breaking change_: Add support for using `actions/download-artifact@v4` to programmatically consume CodeQL Action debug artifacts.

  Starting November 30, 2024, GitHub.com customers will [no longer be able to use `actions/download-artifact@v3`](https://github.blog/changelog/2024-04-16-deprecation-notice-v3-of-the-artifact-actions/). Therefore, to avoid breakage, customers who programmatically download the CodeQL Action debug artifacts should set the `CODEQL_ACTION_ARTIFACT_V4_UPGRADE` environment variable to `true` and bump `actions/download-artifact@v3` to `actions/download-artifact@v4` in their workflows. The CodeQL Action will enable this behavior by default in early November and workflows that have not yet bumped to `actions/download-artifact@v3` to `actions/download-artifact@v4` will begin failing then.

  This change is currently unavailable for GitHub Enterprise Server customers, as `actions/upload-artifact@v4` and `actions/download-artifact@v4` are not yet compatible with GHES.
- Update default CodeQL bundle version to 2.19.1. [#2519](https://github.com/github/codeql-action/pull/2519)

## 3.26.10 - 30 Sep 2024

- We are rolling out a feature in September/October 2024 that sets up CodeQL using a bundle compressed with [Zstandard](http://facebook.github.io/zstd/). Our aim is to improve the performance of setting up CodeQL. [#2502](https://github.com/github/codeql-action/pull/2502)

## 3.26.9 - 24 Sep 2024

No user facing changes.

## 3.26.8 - 19 Sep 2024

- Update default CodeQL bundle version to 2.19.0. [#2483](https://github.com/github/codeql-action/pull/2483)

## 3.26.7 - 13 Sep 2024

- Update default CodeQL bundle version to 2.18.4. [#2471](https://github.com/github/codeql-action/pull/2471)

## 3.26.6 - 29 Aug 2024

- Update default CodeQL bundle version to 2.18.3. [#2449](https://github.com/github/codeql-action/pull/2449)

## 3.26.5 - 23 Aug 2024

- Fix an issue where the `csrutil` system call used for telemetry would fail on MacOS ARM machines with System Integrity Protection disabled. [#2441](https://github.com/github/codeql-action/pull/2441)

## 3.26.4 - 21 Aug 2024

- _Deprecation:_ The `add-snippets` input on the `analyze` Action is deprecated and will be removed in the first release in August 2025. [#2436](https://github.com/github/codeql-action/pull/2436)
- Fix an issue where the disk usage system call used for telemetry would fail on MacOS ARM machines with System Integrity Protection disabled, and then surface a warning. The system call is now disabled for these machines. [#2434](https://github.com/github/codeql-action/pull/2434)

## 3.26.3 - 19 Aug 2024

- Fix an issue where the CodeQL Action could not write diagnostic messages on Windows. This issue did not impact analysis quality. [#2430](https://github.com/github/codeql-action/pull/2430)

## 3.26.2 - 14 Aug 2024

- Update default CodeQL bundle version to 2.18.2. [#2417](https://github.com/github/codeql-action/pull/2417)

## 3.26.1 - 13 Aug 2024

No user facing changes.

## 3.26.0 - 06 Aug 2024

- _Deprecation:_ Swift analysis on Ubuntu runner images is no longer supported. Please migrate to a macOS runner if this affects you. [#2403](https://github.com/github/codeql-action/pull/2403)
- Bump the minimum CodeQL bundle version to 2.13.5. [#2408](https://github.com/github/codeql-action/pull/2408)

## 3.25.15 - 26 Jul 2024

- Update default CodeQL bundle version to 2.18.1. [#2385](https://github.com/github/codeql-action/pull/2385)

## 3.25.14 - 25 Jul 2024

- Experimental: add a new `start-proxy` action which starts the same HTTP proxy as used by [`github/dependabot-action`](https://github.com/github/dependabot-action). Do not use this in production as it is part of an internal experiment and subject to change at any time. [#2376](https://github.com/github/codeql-action/pull/2376)

## 3.25.13 - 19 Jul 2024

- Add `codeql-version` to outputs. [#2368](https://github.com/github/codeql-action/pull/2368)
- Add a deprecation warning for customers using CodeQL version 2.13.4 and earlier. These versions of CodeQL were discontinued on 9 July 2024 alongside GitHub Enterprise Server 3.9, and will be unsupported by CodeQL Action versions 3.26.0 and later and versions 2.26.0 and later. [#2375](https://github.com/github/codeql-action/pull/2375)
  - If you are using one of these versions, please update to CodeQL CLI version 2.13.5 or later. For instance, if you have specified a custom version of the CLI using the 'tools' input to the 'init' Action, you can remove this input to use the default version.
  - Alternatively, if you want to continue using a version of the CodeQL CLI between 2.12.6 and 2.13.4, you can replace `github/codeql-action/*@v3` by `github/codeql-action/*@v3.25.13` and `github/codeql-action/*@v2` by `github/codeql-action/*@v2.25.13` in your code scanning workflow to ensure you continue using this version of the CodeQL Action.

## 3.25.12 - 12 Jul 2024

- Improve the reliability and performance of analyzing code when analyzing a compiled language with the `autobuild` [build mode](https://docs.github.com/en/code-security/code-scanning/creating-an-advanced-setup-for-code-scanning/codeql-code-scanning-for-compiled-languages#codeql-build-modes) on GitHub Enterprise Server. This feature is already available to GitHub.com users. [#2353](https://github.com/github/codeql-action/pull/2353)
- Update default CodeQL bundle version to 2.18.0. [#2364](https://github.com/github/codeql-action/pull/2364)

## 3.25.11 - 28 Jun 2024

- Avoid failing the workflow run if there is an error while uploading debug artifacts. [#2349](https://github.com/github/codeql-action/pull/2349)
- Update default CodeQL bundle version to 2.17.6. [#2352](https://github.com/github/codeql-action/pull/2352)

## 3.25.10 - 13 Jun 2024

- Update default CodeQL bundle version to 2.17.5. [#2327](https://github.com/github/codeql-action/pull/2327)

## 3.25.9 - 12 Jun 2024

- Avoid failing database creation if the database folder already exists and contains some unexpected files. Requires CodeQL 2.18.0 or higher. [#2330](https://github.com/github/codeql-action/pull/2330)
- The init Action will attempt to clean up the database cluster directory before creating a new database and at the end of the job. This will help to avoid issues where the database cluster directory is left in an inconsistent state. [#2332](https://github.com/github/codeql-action/pull/2332)

## 3.25.8 - 04 Jun 2024

- Update default CodeQL bundle version to 2.17.4. [#2321](https://github.com/github/codeql-action/pull/2321)

## 3.25.7 - 31 May 2024

- We are rolling out a feature in May/June 2024 that will reduce the Actions cache usage of the Action by keeping only the newest TRAP cache for each language. [#2306](https://github.com/github/codeql-action/pull/2306)

## 3.25.6 - 20 May 2024

- Update default CodeQL bundle version to 2.17.3. [#2295](https://github.com/github/codeql-action/pull/2295)

## 3.25.5 - 13 May 2024

- Add a compatibility matrix of supported CodeQL Action, CodeQL CLI, and GitHub Enterprise Server versions to the [README.md](README.md). [#2273](https://github.com/github/codeql-action/pull/2273)
- Avoid printing out a warning for a missing `on.push` trigger when the CodeQL Action is triggered via a `workflow_call` event. [#2274](https://github.com/github/codeql-action/pull/2274)
- The `tools: latest` input to the `init` Action has been renamed to `tools: linked`. This option specifies that the Action should use the tools shipped at the same time as the Action. The old name will continue to work for backwards compatibility, but we recommend that new workflows use the new name. [#2281](https://github.com/github/codeql-action/pull/2281)

## 3.25.4 - 08 May 2024

- Update default CodeQL bundle version to 2.17.2. [#2270](https://github.com/github/codeql-action/pull/2270)

## 3.25.3 - 25 Apr 2024

- Update default CodeQL bundle version to 2.17.1. [#2247](https://github.com/github/codeql-action/pull/2247)
- Workflows running on `macos-latest` using CodeQL CLI versions before v2.15.1 will need to either upgrade their CLI version to v2.15.1 or newer, or change the platform to an Intel MacOS runner, such as `macos-12`. ARM machines with SIP disabled, including the newest `macos-latest` image, are unsupported for CLI versions before 2.15.1. [#2261](https://github.com/github/codeql-action/pull/2261)

## 3.25.2 - 22 Apr 2024

No user facing changes.

## 3.25.1 - 17 Apr 2024

- We are rolling out a feature in April/May 2024 that improves the reliability and performance of analyzing code when analyzing a compiled language with the `autobuild` [build mode](https://docs.github.com/en/code-security/code-scanning/creating-an-advanced-setup-for-code-scanning/codeql-code-scanning-for-compiled-languages#codeql-build-modes). [#2235](https://github.com/github/codeql-action/pull/2235)
- Fix a bug where the `init` Action would fail if `--overwrite` was specified in `CODEQL_ACTION_EXTRA_OPTIONS`. [#2245](https://github.com/github/codeql-action/pull/2245)

## 3.25.0 - 15 Apr 2024

- The deprecated feature for extracting dependencies for a Python analysis has been removed. [#2224](https://github.com/github/codeql-action/pull/2224)

  As a result, the following inputs and environment variables are now ignored:

  - The `setup-python-dependencies` input to the `init` Action
  - The `CODEQL_ACTION_DISABLE_PYTHON_DEPENDENCY_INSTALLATION` environment variable

  We recommend removing any references to these from your workflows. For more information, see the release notes for CodeQL Action v3.23.0 and v2.23.0.
- Automatically overwrite an existing database if found on the filesystem. [#2229](https://github.com/github/codeql-action/pull/2229)
- Bump the minimum CodeQL bundle version to 2.12.6. [#2232](https://github.com/github/codeql-action/pull/2232)
- A more relevant log message and a diagnostic are now emitted when the `file` program is not installed on a Linux runner, but is required for Go tracing to succeed. [#2234](https://github.com/github/codeql-action/pull/2234)

## 3.24.10 - 05 Apr 2024

- Update default CodeQL bundle version to 2.17.0. [#2219](https://github.com/github/codeql-action/pull/2219)
- Add a deprecation warning for customers using CodeQL version 2.12.5 and earlier. These versions of CodeQL were discontinued on 26 March 2024 alongside GitHub Enterprise Server 3.8, and will be unsupported by CodeQL Action versions 3.25.0 and later and versions 2.25.0 and later. [#2220](https://github.com/github/codeql-action/pull/2220)
  - If you are using one of these versions, please update to CodeQL CLI version 2.12.6 or later. For instance, if you have specified a custom version of the CLI using the 'tools' input to the 'init' Action, you can remove this input to use the default version.
  - Alternatively, if you want to continue using a version of the CodeQL CLI between 2.11.6 and 2.12.5, you can replace `github/codeql-action/*@v3` by `github/codeql-action/*@v3.24.10` and `github/codeql-action/*@v2` by `github/codeql-action/*@v2.24.10` in your code scanning workflow to ensure you continue using this version of the CodeQL Action.

## 3.24.9 - 22 Mar 2024

- Update default CodeQL bundle version to 2.16.5. [#2203](https://github.com/github/codeql-action/pull/2203)

## 3.24.8 - 18 Mar 2024

- Improve the ease of debugging extraction issues by increasing the verbosity of the extractor logs when running in debug mode. [#2195](https://github.com/github/codeql-action/pull/2195)

## 3.24.7 - 12 Mar 2024

- Update default CodeQL bundle version to 2.16.4. [#2185](https://github.com/github/codeql-action/pull/2185)

## 3.24.6 - 29 Feb 2024

No user facing changes.

## 3.24.5 - 23 Feb 2024

- Update default CodeQL bundle version to 2.16.3. [#2156](https://github.com/github/codeql-action/pull/2156)

## 3.24.4 - 21 Feb 2024

- Fix an issue where an existing, but empty, `/sys/fs/cgroup/cpuset.cpus` file always resulted in a single-threaded run. [#2151](https://github.com/github/codeql-action/pull/2151)

## 3.24.3 - 15 Feb 2024

- Fix an issue where the CodeQL Action would fail to load a configuration specified by the `config` input to the `init` Action. [#2147](https://github.com/github/codeql-action/pull/2147)

## 3.24.2 - 15 Feb 2024

- Enable improved multi-threaded performance on larger runners for GitHub Enterprise Server users. This feature is already available to GitHub.com users. [#2141](https://github.com/github/codeql-action/pull/2141)

## 3.24.1 - 13 Feb 2024

- Update default CodeQL bundle version to 2.16.2. [#2124](https://github.com/github/codeql-action/pull/2124)
- The CodeQL action no longer fails if it can't write to the telemetry api endpoint. [#2121](https://github.com/github/codeql-action/pull/2121)

## 3.24.0 - 02 Feb 2024

- CodeQL Python analysis will no longer install dependencies on GitHub Enterprise Server, as is already the case for GitHub.com. See [release notes for 3.23.0](#3230---08-jan-2024) for more details. [#2106](https://github.com/github/codeql-action/pull/2106)

## 3.23.2 - 26 Jan 2024

- On Linux, the maximum possible value for the `--threads` option now respects the CPU count as specified in `cgroup` files to more accurately reflect the number of available cores when running in containers. [#2083](https://github.com/github/codeql-action/pull/2083)
- Update default CodeQL bundle version to 2.16.1. [#2096](https://github.com/github/codeql-action/pull/2096)

## 3.23.1 - 17 Jan 2024

- Update default CodeQL bundle version to 2.16.0. [#2073](https://github.com/github/codeql-action/pull/2073)
- Change the retention period for uploaded debug artifacts to 7 days. Previously, this was whatever the repository default was. [#2079](https://github.com/github/codeql-action/pull/2079)

## 3.23.0 - 08 Jan 2024

- We are rolling out a feature in January 2024 that will disable Python dependency installation by default for all users. This improves the speed of analysis while having only a very minor impact on results. You can override this behavior by setting `CODEQL_ACTION_DISABLE_PYTHON_DEPENDENCY_INSTALLATION=false` in your workflow, however we plan to remove this ability in future versions of the CodeQL Action. [#2031](https://github.com/github/codeql-action/pull/2031)
- The CodeQL Action now requires CodeQL version 2.11.6 or later. For more information, see [the corresponding changelog entry for CodeQL Action version 2.22.7](#2227---16-nov-2023). [#2009](https://github.com/github/codeql-action/pull/2009)

## 3.22.12 - 22 Dec 2023

- Update default CodeQL bundle version to 2.15.5. [#2047](https://github.com/github/codeql-action/pull/2047)

## 3.22.11 - 13 Dec 2023

- [v3+ only] The CodeQL Action now runs on Node.js v20. [#2006](https://github.com/github/codeql-action/pull/2006)

## 2.22.10 - 12 Dec 2023

- Update default CodeQL bundle version to 2.15.4. [#2016](https://github.com/github/codeql-action/pull/2016)

## 2.22.9 - 07 Dec 2023

No user facing changes.

## 2.22.8 - 23 Nov 2023

- Update default CodeQL bundle version to 2.15.3. [#2001](https://github.com/github/codeql-action/pull/2001)

## 2.22.7 - 16 Nov 2023

- Add a deprecation warning for customers using CodeQL version 2.11.5 and earlier. These versions of CodeQL were discontinued on 8 November 2023 alongside GitHub Enterprise Server 3.7, and will be unsupported by CodeQL Action v2.23.0 and later. [#1993](https://github.com/github/codeql-action/pull/1993)
  - If you are using one of these versions, please update to CodeQL CLI version 2.11.6 or later. For instance, if you have specified a custom version of the CLI using the 'tools' input to the 'init' Action, you can remove this input to use the default version.
  - Alternatively, if you want to continue using a version of the CodeQL CLI between 2.10.5 and 2.11.5, you can replace `github/codeql-action/*@v2` by `github/codeql-action/*@v2.22.7` in your code scanning workflow to ensure you continue using this version of the CodeQL Action.

## 2.22.6 - 14 Nov 2023

- Customers running Python analysis on macOS using version 2.14.6 or earlier of the CodeQL CLI should upgrade to CodeQL CLI version 2.15.0 or later. If you do not wish to upgrade the CodeQL CLI, ensure that you are using Python version 3.11 or earlier, as CodeQL version 2.14.6 and earlier do not support Python 3.12. You can achieve this by adding a [`setup-python`](https://github.com/actions/setup-python) step to your code scanning workflow before the step that invokes `github/codeql-action/init`.
- Update default CodeQL bundle version to 2.15.2. [#1978](https://github.com/github/codeql-action/pull/1978)

## 2.22.5 - 27 Oct 2023

No user facing changes.

## 2.22.4 - 20 Oct 2023

- Update default CodeQL bundle version to 2.15.1. [#1953](https://github.com/github/codeql-action/pull/1953)
- Users will begin to see warnings on Node.js 16 deprecation in their Actions logs on code scanning runs starting October 23, 2023.
  - All code scanning workflows should continue to succeed regardless of the warning.
  - The team at GitHub maintaining the CodeQL Action is aware of the deprecation timeline and actively working on creating another version of the CodeQL Action, v3, that will bump us to Node 20.
  - For more information, and to communicate with the maintaining team, please use [this issue](https://github.com/github/codeql-action/issues/1959).

## 2.22.3 - 13 Oct 2023

- Provide an authentication token when downloading the CodeQL Bundle from the API of a GitHub Enterprise Server instance. [#1945](https://github.com/github/codeql-action/pull/1945)

## 2.22.2 - 12 Oct 2023

- Update default CodeQL bundle version to 2.15.0. [#1938](https://github.com/github/codeql-action/pull/1938)
- Improve the log output when an error occurs in an invocation of the CodeQL CLI. [#1927](https://github.com/github/codeql-action/pull/1927)

## 2.22.1 - 09 Oct 2023

- Add a workaround for Python 3.12, which is not supported in CodeQL CLI version 2.14.6 or earlier. If you are running an analysis on Windows and using Python 3.12 or later, the CodeQL Action will switch to running Python 3.11. In this case, if Python 3.11 is not found, then the workflow will fail. [#1928](https://github.com/github/codeql-action/pull/1928)

## 2.22.0 - 06 Oct 2023

- The CodeQL Action now requires CodeQL version 2.10.5 or later. For more information, see the corresponding changelog entry for CodeQL Action version 2.21.8. [#1907](https://github.com/github/codeql-action/pull/1907)
- The CodeQL Action no longer runs ML-powered queries. For more information, including details on our investment in AI-powered security technology, see ["CodeQL code scanning deprecates ML-powered alerts."](https://github.blog/changelog/2023-09-29-codeql-code-scanning-deprecates-ml-powered-alerts/) [#1910](https://github.com/github/codeql-action/pull/1910)
- Fix a bug which prevented tracing of projects using Go 1.21 and above on Linux. [#1909](https://github.com/github/codeql-action/pull/1909)

## 2.21.9 - 27 Sep 2023

- Update default CodeQL bundle version to 2.14.6. [#1897](https://github.com/github/codeql-action/pull/1897)
- We are rolling out a feature in October 2023 that will improve the success rate of C/C++ autobuild. [#1889](https://github.com/github/codeql-action/pull/1889)
- We are rolling out a feature in October 2023 that will provide specific file coverage information for C and C++, Java and Kotlin, and JavaScript and TypeScript. Currently file coverage information for each of these pairs of languages is grouped together. [#1903](https://github.com/github/codeql-action/pull/1903)
- Add a warning to help customers avoid inadvertently analyzing the same CodeQL language in multiple matrix jobs. [#1901](https://github.com/github/codeql-action/pull/1901)

## 2.21.8 - 19 Sep 2023

- Add a deprecation warning for customers using CodeQL version 2.10.4 and earlier. These versions of CodeQL were discontinued on 12 September 2023 alongside GitHub Enterprise Server 3.6, and will be unsupported by the next minor release of the CodeQL Action. [#1884](https://github.com/github/codeql-action/pull/1884)
  - If you are using one of these versions, please update to CodeQL CLI version 2.10.5 or later. For instance, if you have specified a custom version of the CLI using the 'tools' input to the 'init' Action, you can remove this input to use the default version.
  - Alternatively, if you want to continue using a version of the CodeQL CLI between 2.9.5 and 2.10.4, you can replace `github/codeql-action/*@v2` by `github/codeql-action/*@v2.21.7` in your code scanning workflow to ensure you continue using this version of the CodeQL Action.
- Enable the following language aliases when using CodeQL 2.14.4 and later: `c-cpp` for C/C++ analysis, `java-kotlin` for Java/Kotlin analysis, and `javascript-typescript` for JavaScript/TypeScript analysis. [#1883](https://github.com/github/codeql-action/pull/1883)

## 2.21.7 - 14 Sep 2023

- Update default CodeQL bundle version to 2.14.5. [#1882](https://github.com/github/codeql-action/pull/1882)

## 2.21.6 - 13 Sep 2023

- Better error message when there is a failure to determine the merge base of the code to analysis. [#1860](https://github.com/github/codeql-action/pull/1860)
- Improve the calculation of default amount of RAM used for query execution on GitHub Enterprise Server. This now reduces in proportion to the runner's total memory to better account for system memory usage, helping to avoid out-of-memory failures on larger runners. This feature is already available to GitHub.com users. [#1866](https://github.com/github/codeql-action/pull/1866)
- Enable improved file coverage information for GitHub Enterprise Server users. This feature is already available to GitHub.com users. [#1867](https://github.com/github/codeql-action/pull/1867)
- Update default CodeQL bundle version to 2.14.4. [#1873](https://github.com/github/codeql-action/pull/1873)

## 2.21.5 - 28 Aug 2023

- Update default CodeQL bundle version to 2.14.3. [#1845](https://github.com/github/codeql-action/pull/1845)
- Fixed a bug in CodeQL Action 2.21.3 onwards that affected beta support for [Project Lombok](https://projectlombok.org/) when analyzing Java. The environment variable `CODEQL_EXTRACTOR_JAVA_RUN_ANNOTATION_PROCESSORS` will now be respected if it was manually configured in the workflow. [#1844](https://github.com/github/codeql-action/pull/1844)
- Enable support for Kotlin 1.9.20 when running with CodeQL CLI v2.13.4 through v2.14.3. [#1853](https://github.com/github/codeql-action/pull/1853)

## 2.21.4 - 14 Aug 2023

- Update default CodeQL bundle version to 2.14.2. [#1831](https://github.com/github/codeql-action/pull/1831)
- Log a warning if the amount of available disk space runs low during a code scanning run. [#1825](https://github.com/github/codeql-action/pull/1825)
- When downloading CodeQL bundle version 2.13.4 and later, cache these bundles in the Actions tool cache using a simpler version number. [#1832](https://github.com/github/codeql-action/pull/1832)
- Fix an issue that first appeared in CodeQL Action v2.21.2 that prevented CodeQL invocations from being logged. [#1833](https://github.com/github/codeql-action/pull/1833)
- We are rolling out a feature in August 2023 that will improve the quality of file coverage information. [#1835](https://github.com/github/codeql-action/pull/1835)

## 2.21.3 - 08 Aug 2023

- We are rolling out a feature in August 2023 that will improve multi-threaded performance on larger runners. [#1817](https://github.com/github/codeql-action/pull/1817)
- We are rolling out a feature in August 2023 that adds beta support for [Project Lombok](https://projectlombok.org/) when analyzing Java. [#1809](https://github.com/github/codeql-action/pull/1809)
- Reduce disk space usage when downloading the CodeQL bundle. [#1820](https://github.com/github/codeql-action/pull/1820)

## 2.21.2 - 28 Jul 2023

- Update default CodeQL bundle version to 2.14.1. [#1797](https://github.com/github/codeql-action/pull/1797)
- Avoid duplicating the analysis summary within the logs. [#1811](https://github.com/github/codeql-action/pull/1811)

## 2.21.1 - 26 Jul 2023

- Improve the handling of fatal errors from the CodeQL CLI. [#1795](https://github.com/github/codeql-action/pull/1795)
- Add the `sarif-output` output to the analyze action that contains the path to the directory of the generated SARIF. [#1799](https://github.com/github/codeql-action/pull/1799)

## 2.21.0 - 19 Jul 2023

- CodeQL Action now requires CodeQL CLI 2.9.4 or later. For more information, see the corresponding changelog entry for CodeQL Action version 2.20.4. [#1724](https://github.com/github/codeql-action/pull/1724)

## 2.20.4 - 14 Jul 2023

- This is the last release of the Action that supports CodeQL CLI versions 2.8.5 to 2.9.3. These versions of the CodeQL CLI were deprecated on June 20, 2023 alongside GitHub Enterprise Server 3.5 and will not be supported by the next release of the CodeQL Action (2.21.0).
  - If you are using one of these versions, please update to CodeQL CLI version 2.9.4 or later. For instance, if you have specified a custom version of the CLI using the 'tools' input to the 'init' Action, you can remove this input to use the default version.
  - Alternatively, if you want to continue using a version of the CodeQL CLI between 2.8.5 and 2.9.3, you can replace 'github/codeql-action/*@v2' by 'github/codeql-action/*@v2.20.4' in your code scanning workflow to ensure you continue using this version of the CodeQL Action.
- We are rolling out a feature in July 2023 that will slightly reduce the default amount of RAM used for query execution, in proportion to the runner's total memory. This will help to avoid out-of-memory failures on larger runners. [#1760](https://github.com/github/codeql-action/pull/1760)
- Update default CodeQL bundle version to 2.14.0. [#1762](https://github.com/github/codeql-action/pull/1762)

## 2.20.3 - 06 Jul 2023

- Update default CodeQL bundle version to 2.13.5. [#1743](https://github.com/github/codeql-action/pull/1743)

## 2.20.2 - 03 Jul 2023

No user facing changes.

## 2.20.1 - 21 Jun 2023

- Update default CodeQL bundle version to 2.13.4. [#1721](https://github.com/github/codeql-action/pull/1721)
- Experimental: add a new `resolve-environment` action which attempts to infer a configuration for the build environment that is required to build a given project. Do not use this in production as it is part of an internal experiment and subject to change at any time.

## 2.20.0 - 13 Jun 2023

- Bump the version of the Action to 2.20.0. This ensures that users who received a Dependabot upgrade to [`cdcdbb5`](https://github.com/github/codeql-action/commit/cdcdbb579706841c47f7063dda365e292e5cad7a), which was mistakenly marked as Action version 2.13.4, continue to receive updates to the CodeQL Action. Full details in [#1729](https://github.com/github/codeql-action/pull/1729)

## 2.3.6 - 01 Jun 2023

- Update default CodeQL bundle version to 2.13.3. [#1698](https://github.com/github/codeql-action/pull/1698)

## 2.3.5 - 25 May 2023

- Allow invalid URIs to be used as values to `artifactLocation.uri` properties. This reverses a change from [#1668](https://github.com/github/codeql-action/pull/1668) that inadvertently led to stricter validation of some URI values. [#1705](https://github.com/github/codeql-action/pull/1705)
- Gracefully handle invalid URIs when fingerprinting. [#1694](https://github.com/github/codeql-action/pull/1694)

## 2.3.4 - 24 May 2023

- Updated the SARIF 2.1.0 JSON schema file to the latest from [oasis-tcs/sarif-spec](https://github.com/oasis-tcs/sarif-spec/blob/123e95847b13fbdd4cbe2120fa5e33355d4a042b/Schemata/sarif-schema-2.1.0.json). [#1668](https://github.com/github/codeql-action/pull/1668)
- We are rolling out a feature in May 2023 that will disable Python dependency installation for new users of the CodeQL Action. This improves the speed of analysis while having only a very minor impact on results. [#1676](https://github.com/github/codeql-action/pull/1676)
- We are improving the way that [CodeQL bundles](https://github.com/github/codeql-action/releases) are tagged to make it possible to easily identify bundles by their CodeQL semantic version. [#1682](https://github.com/github/codeql-action/pull/1682)
  - As of CodeQL CLI 2.13.4, CodeQL bundles will be tagged using semantic versions, for example `codeql-bundle-v2.13.4`, instead of timestamps, like `codeql-bundle-20230615`.
  - This change does not affect the majority of workflows, and we will not be changing tags for existing bundle releases.
  - Some workflows with custom logic that depends on the specific format of the CodeQL bundle tag may need to be updated. For example, if your workflow matches CodeQL bundle tag names against a `codeql-bundle-yyyymmdd` pattern, you should update it to also recognize `codeql-bundle-vx.y.z` tags.
- Remove the requirement for `on.push` and `on.pull_request` to trigger on the same branches. [#1675](https://github.com/github/codeql-action/pull/1675)

## 2.3.3 - 04 May 2023

- Update default CodeQL bundle version to 2.13.1. [#1664](https://github.com/github/codeql-action/pull/1664)
- You can now configure CodeQL within your code scanning workflow by passing a `config` input to the `init` Action. See [Using a custom configuration file](https://aka.ms/code-scanning-docs/config-file) for more information about configuring code scanning. [#1590](https://github.com/github/codeql-action/pull/1590)

## 2.3.2 - 27 Apr 2023

No user facing changes.

## 2.3.1 - 26 Apr 2023

No user facing changes.

## 2.3.0 - 21 Apr 2023

- Update default CodeQL bundle version to 2.13.0. [#1649](https://github.com/github/codeql-action/pull/1649)
- Bump the minimum CodeQL bundle version to 2.8.5. [#1618](https://github.com/github/codeql-action/pull/1618)

## 2.2.12 - 13 Apr 2023

- Include the value of the `GITHUB_RUN_ATTEMPT` environment variable in the telemetry sent to GitHub. [#1640](https://github.com/github/codeql-action/pull/1640)
- Improve the ease of debugging failed runs configured using [default setup](https://docs.github.com/en/code-security/code-scanning/automatically-scanning-your-code-for-vulnerabilities-and-errors/configuring-code-scanning-for-a-repository#configuring-code-scanning-automatically). The CodeQL Action will now upload diagnostic information to Code Scanning from failed runs configured using default setup. You can view this diagnostic information on the [tool status page](https://docs.github.com/en/code-security/code-scanning/automatically-scanning-your-code-for-vulnerabilities-and-errors/about-the-tool-status-page). [#1619](https://github.com/github/codeql-action/pull/1619)

## 2.2.11 - 06 Apr 2023

No user facing changes.

## 2.2.10 - 05 Apr 2023

- Update default CodeQL bundle version to 2.12.6. [#1629](https://github.com/github/codeql-action/pull/1629)

## 2.2.9 - 27 Mar 2023

- Customers post-processing the SARIF output of the `analyze` Action before uploading it to Code Scanning will benefit from an improved debugging experience. [#1598](https://github.com/github/codeql-action/pull/1598)
  - The CodeQL Action will now upload a SARIF file with debugging information to Code Scanning on failed runs for customers using `upload: false`. Previously, this was only available for customers using the default value of the `upload` input.
  - The `upload` input to the `analyze` Action now accepts the following values:
    - `always` is the default value, which uploads the SARIF file to Code Scanning for successful and failed runs.
    - `failure-only` is recommended for customers post-processing the SARIF file before uploading it to Code Scanning. This option uploads debugging information to Code Scanning for failed runs to improve the debugging experience.
    - `never` avoids uploading the SARIF file to Code Scanning even if the code scanning run fails. This is not recommended for external users since it complicates debugging.
    - The legacy `true` and `false` options will be interpreted as `always` and `failure-only` respectively.

## 2.2.8 - 22 Mar 2023

- Update default CodeQL bundle version to 2.12.5. [#1585](https://github.com/github/codeql-action/pull/1585)

## 2.2.7 - 15 Mar 2023

No user facing changes.

## 2.2.6 - 10 Mar 2023

- Update default CodeQL bundle version to 2.12.4. [#1561](https://github.com/github/codeql-action/pull/1561)

## 2.2.5 - 24 Feb 2023

- Update default CodeQL bundle version to 2.12.3. [#1543](https://github.com/github/codeql-action/pull/1543)

## 2.2.4 - 10 Feb 2023

No user facing changes.

## 2.2.3 - 08 Feb 2023

- Update default CodeQL bundle version to 2.12.2. [#1518](https://github.com/github/codeql-action/pull/1518)

## 2.2.2 - 06 Feb 2023

- Fix an issue where customers using the CodeQL Action with the [CodeQL Action sync tool](https://docs.github.com/en/enterprise-server@3.7/admin/code-security/managing-github-advanced-security-for-your-enterprise/configuring-code-scanning-for-your-appliance#configuring-codeql-analysis-on-a-server-without-internet-access) would not be able to obtain the CodeQL tools. [#1517](https://github.com/github/codeql-action/pull/1517)

## 2.2.1 - 27 Jan 2023

No user facing changes.

## 2.2.0 - 26 Jan 2023

- Improve stability when choosing the default version of CodeQL to use in code scanning workflow runs on Actions on GitHub.com. [#1475](https://github.com/github/codeql-action/pull/1475)
  - This change addresses customer reports of code scanning alerts on GitHub.com being closed and reopened during the rollout of new versions of CodeQL in the GitHub Actions [runner images](https://github.com/actions/runner-images).
  - **No change is required for the majority of workflows**, including:
    - Workflows on GitHub.com hosted runners using the latest version (`v2`) of the CodeQL Action.
    - Workflows on GitHub.com hosted runners that are pinned to specific versions of the CodeQL Action from `v2.2.0` onwards.
    - Workflows on GitHub Enterprise Server.
  - **A change may be required** for workflows on GitHub.com hosted runners that are pinned to specific versions of the CodeQL Action before `v2.2.0` (e.g. `v2.1.32`):
    - Previously, these workflows would obtain the latest version of CodeQL from the Actions runner image.
    - Now, these workflows will download an older, compatible version of CodeQL from GitHub Releases. To use this older version, no change is required. To use the newest version of CodeQL, please update your workflows to reference the latest version of the CodeQL Action (`v2`).
  - **Internal changes**
    - These changes will not affect the majority of code scanning workflows. Continue reading only if your workflow uses [@actions/tool-cache](https://github.com/actions/toolkit/tree/main/packages/tool-cache) or relies on the precise location of CodeQL within the Actions tool cache.
    - The tool cache now contains **two** recent CodeQL versions (previously **one**).
    - Each CodeQL version is located under a directory named after the release date and version number, e.g. CodeQL 2.11.6 is now located under `CodeQL/2.11.6-20221211/x64/codeql` (previously `CodeQL/0.0.0-20221211/x64/codeql`).
- The maximum number of [SARIF runs](https://docs.github.com/en/code-security/code-scanning/integrating-with-code-scanning/sarif-support-for-code-scanning#run-object) per file has been increased from 15 to 20 for users uploading SARIF files to GitHub.com. This change will help ensure that Code Scanning can process SARIF files generated by third-party tools that have many runs. See the [GitHub API documentation](https://docs.github.com/en/rest/code-scanning#upload-an-analysis-as-sarif-data) for a list of all the limits around uploading SARIF. This change will be released to GitHub Enterprise Server as part of GHES 3.9.
- Update default CodeQL bundle version to 2.12.1. [#1498](https://github.com/github/codeql-action/pull/1498)
- Fix a bug that forced the `init` Action to run for at least two minutes on JavaScript. [#1494](https://github.com/github/codeql-action/pull/1494)

## 2.1.39 - 18 Jan 2023

- CodeQL Action v1 is now deprecated, and is no longer updated or supported. For better performance, improved security, and new features, upgrade to v2. For more information, see [this changelog post](https://github.blog/changelog/2023-01-18-code-scanning-codeql-action-v1-is-now-deprecated/). [#1467](https://github.com/github/codeql-action/pull/1466)
- Python automatic dependency installation will no longer fail for projects using Poetry that specify `virtualenvs.options.no-pip = true` in their `poetry.toml`. [#1431](https://github.com/github/codeql-action/pull/1431)
- Avoid printing a stack trace and error message when the action fails to find the SHA at the
  current directory. This will happen in several non-error states and so we now avoid cluttering the
  log with this message. [#1485](https://github.com/github/codeql-action/pull/1485)

## 2.1.38 - 12 Jan 2023

- Update default CodeQL bundle version to 2.12.0. [#1466](https://github.com/github/codeql-action/pull/1466)

## 2.1.37 - 14 Dec 2022

- Update default CodeQL bundle version to 2.11.6. [#1433](https://github.com/github/codeql-action/pull/1433)

## 2.1.36 - 08 Dec 2022

- Update default CodeQL bundle version to 2.11.5. [#1412](https://github.com/github/codeql-action/pull/1412)
- Add a step that tries to upload a SARIF file for the workflow run when that workflow run fails. This will help better surface failed code scanning workflow runs. [#1393](https://github.com/github/codeql-action/pull/1393)
- Python automatic dependency installation will no longer consider dependency code installed in venv as user-written, for projects using Poetry that specify `virtualenvs.in-project = true` in their `poetry.toml`. [#1419](https://github.com/github/codeql-action/pull/1419)

## 2.1.35 - 01 Dec 2022

No user facing changes.

## 2.1.34 - 25 Nov 2022

- Update default CodeQL bundle version to 2.11.4. [#1391](https://github.com/github/codeql-action/pull/1391)
- Fixed a bug where some the `init` action and the `analyze` action would have different sets of experimental feature flags enabled. [#1384](https://github.com/github/codeql-action/pull/1384)

## 2.1.33 - 16 Nov 2022

- Go is now analyzed in the same way as other compiled languages such as C/C++, C#, and Java. This completes the rollout of the feature described in [CodeQL Action version 2.1.27](#2127---06-oct-2022). [#1322](https://github.com/github/codeql-action/pull/1322)
- Bump the minimum CodeQL bundle version to 2.6.3. [#1358](https://github.com/github/codeql-action/pull/1358)

## 2.1.32 - 14 Nov 2022

- Update default CodeQL bundle version to 2.11.3. [#1348](https://github.com/github/codeql-action/pull/1348)
- Update the ML-powered additional query pack for JavaScript to version 0.4.0. [#1351](https://github.com/github/codeql-action/pull/1351)

## 2.1.31 - 04 Nov 2022

- The `rb/weak-cryptographic-algorithm` Ruby query has been updated to no longer report uses of hash functions such as `MD5` and `SHA1` even if they are known to be weak. These hash algorithms are used very often in non-sensitive contexts, making the query too imprecise in practice. For more information, see the corresponding change in the [github/codeql repository](https://github.com/github/codeql/pull/11129). [#1344](https://github.com/github/codeql-action/pull/1344)

## 2.1.30 - 02 Nov 2022

- Improve the error message when using CodeQL bundle version 2.7.2 and earlier in a workflow that runs on a runner image such as `ubuntu-22.04` that uses glibc version 2.34 and later. [#1334](https://github.com/github/codeql-action/pull/1334)

## 2.1.29 - 26 Oct 2022

- Update default CodeQL bundle version to 2.11.2. [#1320](https://github.com/github/codeql-action/pull/1320)

## 2.1.28 - 18 Oct 2022

- Update default CodeQL bundle version to 2.11.1. [#1294](https://github.com/github/codeql-action/pull/1294)
- Replace uses of GitHub Actions command `set-output` because it is now deprecated. See more information in the [GitHub Changelog](https://github.blog/changelog/2022-10-11-github-actions-deprecating-save-state-and-set-output-commands/). [#1301](https://github.com/github/codeql-action/pull/1301)

## 2.1.27 - 06 Oct 2022

- We are rolling out a feature of the CodeQL Action in October 2022 that changes the way that Go code is analyzed to be more consistent with other compiled languages like C/C++, C#, and Java. You do not need to alter your code scanning workflows. If you encounter any problems, please [file an issue](https://github.com/github/codeql-action/issues) or open a private ticket with GitHub Support and request an escalation to engineering.

## 2.1.26 - 29 Sep 2022

- Update default CodeQL bundle version to 2.11.0. [#1267](https://github.com/github/codeql-action/pull/1267)

## 2.1.25 - 21 Sep 2022

- We will soon be rolling out a feature of the CodeQL Action that stores some information used to make future runs faster in the GitHub Actions cache. Initially, this will only be enabled on JavaScript repositories, but we plan to add more languages to this soon. The new feature can be disabled by passing the `trap-caching: false` option to your workflow's `init` step, for example if you are already using the GitHub Actions cache for a different purpose and are near the storage limit for it.
- Add support for Python automatic dependency installation with Poetry 1.2 [#1258](https://github.com/github/codeql-action/pull/1258)

## 2.1.24 - 16 Sep 2022

No user facing changes.

## 2.1.23 - 14 Sep 2022

- Allow CodeQL packs to be downloaded from GitHub Enterprise Server instances, using the new `registries` input for the `init` action.  [#1221](https://github.com/github/codeql-action/pull/1221)
- Update default CodeQL bundle version to 2.10.5. [#1240](https://github.com/github/codeql-action/pull/1240)

## 2.1.22 - 01 Sep 2022

- Downloading CodeQL packs has been moved to the `init` step. Previously, CodeQL packs were downloaded during the `analyze` step. [#1218](https://github.com/github/codeql-action/pull/1218)
- Update default CodeQL bundle version to 2.10.4. [#1224](https://github.com/github/codeql-action/pull/1224)
- The newly released [Poetry 1.2](https://python-poetry.org/blog/announcing-poetry-1.2.0) is not yet supported. In the most common case where the CodeQL Action is automatically installing Python dependencies, it will continue to install and use Poetry 1.1 on its own. However, in certain cases such as with self-hosted runners, you may need to ensure Poetry 1.1 is installed yourself.

## 2.1.21 - 25 Aug 2022

- Improve error messages when the code scanning configuration file includes an invalid `queries` block or an invalid `query-filters` block. [#1208](https://github.com/github/codeql-action/pull/1208)
- Fix a bug where Go build tracing could fail on Windows. [#1209](https://github.com/github/codeql-action/pull/1209)

## 2.1.20 - 22 Aug 2022

No user facing changes.

## 2.1.19 - 17 Aug 2022

- Add the ability to filter queries from a code scanning run by using the `query-filters` option in the code scanning configuration file. [#1098](https://github.com/github/codeql-action/pull/1098)
- In debug mode, debug artifacts are now uploaded even if a step in the Actions workflow fails. [#1159](https://github.com/github/codeql-action/pull/1159)
- Update default CodeQL bundle version to 2.10.3. [#1178](https://github.com/github/codeql-action/pull/1178)
- The combination of python2 and Pipenv is no longer supported. [#1181](https://github.com/github/codeql-action/pull/1181)

## 2.1.18 - 03 Aug 2022

- Update default CodeQL bundle version to 2.10.2.  [#1156](https://github.com/github/codeql-action/pull/1156)

## 2.1.17 - 28 Jul 2022

- Update default CodeQL bundle version to 2.10.1.  [#1143](https://github.com/github/codeql-action/pull/1143)

## 2.1.16 - 13 Jul 2022

- You can now quickly debug a job that uses the CodeQL Action by re-running the job from the GitHub UI and selecting the "Enable debug logging" option. [#1132](https://github.com/github/codeql-action/pull/1132)
- You can now see diagnostic messages produced by the analysis in the logs of the `analyze` Action by enabling debug mode. To enable debug mode, pass `debug: true` to the `init` Action, or [enable step debug logging](https://docs.github.com/en/actions/monitoring-and-troubleshooting-workflows/enabling-debug-logging#enabling-step-debug-logging). This feature is available for CodeQL CLI version 2.10.0 and later. [#1133](https://github.com/github/codeql-action/pull/1133)

## 2.1.15 - 28 Jun 2022

- CodeQL query packs listed in the `packs` configuration field will be skipped if their target language is not being analyzed in the current Actions job. Previously, this would throw an error. [#1116](https://github.com/github/codeql-action/pull/1116)
- The combination of python2 and poetry is no longer supported. See <https://github.com/actions/setup-python/issues/374> for more details. [#1124](https://github.com/github/codeql-action/pull/1124)
- Update default CodeQL bundle version to 2.10.0. [#1123](https://github.com/github/codeql-action/pull/1123)

## 2.1.14 - 22 Jun 2022

No user facing changes.

## 2.1.13 - 21 Jun 2022

- Update default CodeQL bundle version to 2.9.4. [#1100](https://github.com/github/codeql-action/pull/1100)

## 2.1.12 - 01 Jun 2022

- Update default CodeQL bundle version to 2.9.3. [#1084](https://github.com/github/codeql-action/pull/1084)

## 2.1.11 - 17 May 2022

- Update default CodeQL bundle version to 2.9.2. [#1074](https://github.com/github/codeql-action/pull/1074)

## 2.1.10 - 10 May 2022

- Update default CodeQL bundle version to 2.9.1. [#1056](https://github.com/github/codeql-action/pull/1056)
- When `wait-for-processing` is enabled, the workflow will now fail if there were any errors that occurred during processing of the analysis results.

## 2.1.9 - 27 Apr 2022

- Add `working-directory` input to the `autobuild` action. [#1024](https://github.com/github/codeql-action/pull/1024)
- The `analyze` and `upload-sarif` actions will now wait up to 2 minutes for processing to complete after they have uploaded the results so they can report any processing errors that occurred. This behavior can be disabled by setting the `wait-for-processing` action input to `"false"`. [#1007](https://github.com/github/codeql-action/pull/1007)
- Update default CodeQL bundle version to 2.9.0.
- Fix a bug where [status reporting fails on Windows](https://github.com/github/codeql-action/issues/1041). [#1042](https://github.com/github/codeql-action/pull/1042)

## 2.1.8 - 08 Apr 2022

- Update default CodeQL bundle version to 2.8.5. [#1014](https://github.com/github/codeql-action/pull/1014)
- Fix error where the init action would fail due to a GitHub API request that was taking too long to complete [#1025](https://github.com/github/codeql-action/pull/1025)

## 2.1.7 - 05 Apr 2022

- A bug where additional queries specified in the workflow file would sometimes not be respected has been fixed. [#1018](https://github.com/github/codeql-action/pull/1018)

## 2.1.6 - 30 Mar 2022

- [v2+ only] The CodeQL Action now runs on Node.js v16. [#1000](https://github.com/github/codeql-action/pull/1000)
- Update default CodeQL bundle version to 2.8.4. [#990](https://github.com/github/codeql-action/pull/990)
- Fix a bug where an invalid `commit_oid` was being sent to code scanning when a custom checkout path was being used. [#956](https://github.com/github/codeql-action/pull/956)

## 1.1.5 - 15 Mar 2022

- Update default CodeQL bundle version to 2.8.3.
- The CodeQL runner is now deprecated and no longer being released. For more information, see [CodeQL runner deprecation](https://github.blog/changelog/2021-09-21-codeql-runner-deprecation/).
- Fix two bugs that cause action failures with GHES 3.3 or earlier. [#978](https://github.com/github/codeql-action/pull/978)
  - Fix `not a permitted key` invalid requests with GHES 3.1 or earlier
  - Fix `RUNNER_ARCH environment variable must be set` errors with GHES 3.3 or earlier

## 1.1.4 - 07 Mar 2022

- Update default CodeQL bundle version to 2.8.2. [#950](https://github.com/github/codeql-action/pull/950)
- Fix a bug where old results can be uploaded if the languages in a repository change when using a non-ephemeral self-hosted runner. [#955](https://github.com/github/codeql-action/pull/955)

## 1.1.3 - 23 Feb 2022

- Fix a bug where the CLR traces can continue tracing even after tracing should be stopped. [#938](https://github.com/github/codeql-action/pull/938)

## 1.1.2 - 17 Feb 2022

- Due to potential issues for GHES 3.1–3.3 customers who are using recent versions of the CodeQL Action via GHES Connect, the CodeQL Action now uses Node.js v12 rather than Node.js v16. [#937](https://github.com/github/codeql-action/pull/937)

## 1.1.1 - 17 Feb 2022

- The CodeQL CLI versions up to and including version 2.4.4 are not compatible with the CodeQL Action 1.1.1 and later. The Action will emit an error if it detects that it is being used by an incompatible version of the CLI. [#931](https://github.com/github/codeql-action/pull/931)
- Update default CodeQL bundle version to 2.8.1. [#925](https://github.com/github/codeql-action/pull/925)

## 1.1.0 - 11 Feb 2022

- The CodeQL Action now uses Node.js v16. [#909](https://github.com/github/codeql-action/pull/909)
- Beware that the CodeQL build tracer in this release (and in all earlier releases) is incompatible with Windows 11 and Windows Server 2022. This incompatibility affects database extraction for compiled languages: cpp, csharp, go, and java. As a result, analyzing these languages with the `windows-latest` or `windows-2022` Actions virtual environments is currently unsupported. If you use any of these languages, please use the `windows-2019` Actions virtual environment or otherwise avoid these specific Windows versions until a new release fixes this incompatibility.

## 1.0.32 - 07 Feb 2022

- Add `sarif-id` as an output for the `upload-sarif` and `analyze` actions. [#889](https://github.com/github/codeql-action/pull/889)
- Add `ref` and `sha` inputs to the `analyze` action, which override the defaults provided by the GitHub Action context. [#889](https://github.com/github/codeql-action/pull/889)
- Update default CodeQL bundle version to 2.8.0. [#911](https://github.com/github/codeql-action/pull/911)

## 1.0.31 - 31 Jan 2022

- Remove `experimental` message when using custom CodeQL packages. [#888](https://github.com/github/codeql-action/pull/888)
- Add a better warning message stating that experimental features will be disabled if the workflow has been triggered by a pull request from a fork or the `security-events: write` permission is not present. [#882](https://github.com/github/codeql-action/pull/882)

## 1.0.30 - 24 Jan 2022

- Display a better error message when encountering a workflow that runs the `codeql-action/init` action multiple times. [#876](https://github.com/github/codeql-action/pull/876)
- Update default CodeQL bundle version to 2.7.6. [#877](https://github.com/github/codeql-action/pull/877)

## 1.0.29 - 21 Jan 2022

- The feature to wait for SARIF processing to complete after upload has been disabled by default due to a bug in its interaction with pull requests from forks.

## 1.0.28 - 18 Jan 2022

- Update default CodeQL bundle version to 2.7.5. [#866](https://github.com/github/codeql-action/pull/866)
- Fix a bug where SARIF files were failing upload due to an invalid test for unique categories. [#872](https://github.com/github/codeql-action/pull/872)

## 1.0.27 - 11 Jan 2022

- The `analyze` and `upload-sarif` actions will now wait up to 2 minutes for processing to complete after they have uploaded the results so they can report any processing errors that occurred. This behavior can be disabled by setting the `wait-for-processing` action input to `"false"`. [#855](https://github.com/github/codeql-action/pull/855)

## 1.0.26 - 10 Dec 2021

- Update default CodeQL bundle version to 2.7.3. [#842](https://github.com/github/codeql-action/pull/842)

## 1.0.25 - 06 Dec 2021

No user facing changes.

## 1.0.24 - 23 Nov 2021

- Update default CodeQL bundle version to 2.7.2. [#827](https://github.com/github/codeql-action/pull/827)

## 1.0.23 - 16 Nov 2021

- The `upload-sarif` action now allows multiple uploads in a single job, as long as they have different categories. [#801](https://github.com/github/codeql-action/pull/801)
- Update default CodeQL bundle version to 2.7.1. [#816](https://github.com/github/codeql-action/pull/816)

## 1.0.22 - 04 Nov 2021

- The `init` step of the Action now supports `ram` and `threads` inputs to limit resource use of CodeQL extractors. These inputs also serve as defaults to the subsequent `analyze` step, which finalizes the database and executes queries. [#738](https://github.com/github/codeql-action/pull/738)
- When used with CodeQL 2.7.1 or above, the Action now includes custom query help in the analysis results uploaded to GitHub code scanning, if available. To add help text for a custom query, create a Markdown file next to the `.ql` file containing the query, using the same base name but the file extension `.md`. [#804](https://github.com/github/codeql-action/pull/804)

## 1.0.21 - 28 Oct 2021

- Update default CodeQL bundle version to 2.7.0. [#795](https://github.com/github/codeql-action/pull/795)

## 1.0.20 - 25 Oct 2021

No user facing changes.

## 1.0.19 - 18 Oct 2021

No user facing changes.

## 1.0.18 - 08 Oct 2021

- Fixed a bug where some builds were no longer being traced correctly. [#766](https://github.com/github/codeql-action/pull/766)

## 1.0.17 - 07 Oct 2021

- Update default CodeQL bundle version to 2.6.3. [#761](https://github.com/github/codeql-action/pull/761)

## 1.0.16 - 05 Oct 2021

No user facing changes.

## 1.0.15 - 22 Sep 2021

- Update default CodeQL bundle version to 2.6.2. [#746](https://github.com/github/codeql-action/pull/746)

## 1.0.14 - 09 Sep 2021

- Update default CodeQL bundle version to 2.6.1. [#733](https://github.com/github/codeql-action/pull/733)

## 1.0.13 - 06 Sep 2021

- Update default CodeQL bundle version to 2.6.0. [#712](https://github.com/github/codeql-action/pull/712)
- Update baseline lines of code counter for python. All multi-line strings are counted as code. [#714](https://github.com/github/codeql-action/pull/714)
- Remove old baseline LoC injection [#715](https://github.com/github/codeql-action/pull/715)

## 1.0.12 - 16 Aug 2021

- Update README to include a sample permissions block. [#689](https://github.com/github/codeql-action/pull/689)

## 1.0.11 - 09 Aug 2021

- Update default CodeQL bundle version to 2.5.9. [#687](https://github.com/github/codeql-action/pull/687)

## 1.0.10 - 03 Aug 2021

- Fix an issue where a summary of diagnostics information from CodeQL was not output to the logs of the `analyze` step of the Action. [#672](https://github.com/github/codeql-action/pull/672)

## 1.0.9 - 02 Aug 2021

No user facing changes.

## 1.0.8 - 26 Jul 2021

- Update default CodeQL bundle version to 2.5.8. [#631](https://github.com/github/codeql-action/pull/631)

## 1.0.7 - 21 Jul 2021

No user facing changes.

## 1.0.6 - 19 Jul 2021

- The `init` step of the Action now supports a `source-root` input as a path to the root source-code directory. By default, the path is relative to `$GITHUB_WORKSPACE`. [#607](https://github.com/github/codeql-action/pull/607)
- The `init` step will now try to install a few Python tools needed by this Action when running on a self-hosted runner. [#616](https://github.com/github/codeql-action/pull/616)

## 1.0.5 - 12 Jul 2021

- The `analyze` step of the Action now supports a `skip-queries` option to merely build the CodeQL database without analyzing. This functionality is not present in the runner. Additionally, the step will no longer fail if it encounters a finalized database, and will instead continue with query execution. [#602](https://github.com/github/codeql-action/pull/602)
- Update the warning message when the baseline lines of code count is unavailable. [#608](https://github.com/github/codeql-action/pull/608)

## 1.0.4 - 28 Jun 2021

- Fix `RUNNER_TEMP environment variable must be set` when using runner. [#594](https://github.com/github/codeql-action/pull/594)
- Fix counting of lines of code for C# projects. [#586](https://github.com/github/codeql-action/pull/586)

## 1.0.3 - 23 Jun 2021

No user facing changes.

## 1.0.2 - 17 Jun 2021

- Fix out of memory in hash computation. [#550](https://github.com/github/codeql-action/pull/550)
- Clean up logging during analyze results. [#557](https://github.com/github/codeql-action/pull/557)
- Add `--finalize-dataset` to `database finalize` call, freeing up some disk space after database creation. [#558](https://github.com/github/codeql-action/pull/558)

## 1.0.1 - 07 Jun 2021

- Pass the `--sarif-group-rules-by-pack` argument to CodeQL CLI invocations that generate SARIF. This means the SARIF rule object for each query will now be found underneath its corresponding query pack in `runs[].tool.extensions`. [#546](https://github.com/github/codeql-action/pull/546)
- Output the location of CodeQL databases created in the analyze step. [#543](https://github.com/github/codeql-action/pull/543)

## 1.0.0 - 31 May 2021

- Add this changelog file. [#507](https://github.com/github/codeql-action/pull/507)
- Improve grouping of analysis logs. Add a new log group containing a summary of metrics and diagnostics, if they were produced by CodeQL builtin queries. [#515](https://github.com/github/codeql-action/pull/515)
- Add metrics and diagnostics summaries from custom query suites to the analysis summary log group. [#532](https://github.com/github/codeql-action/pull/532)<|MERGE_RESOLUTION|>--- conflicted
+++ resolved
@@ -7,11 +7,8 @@
 ## [UNRELEASED]
 
 - Bump the minimum CodeQL bundle version to 2.14.6. [#2549](https://github.com/github/codeql-action/pull/2549)
-<<<<<<< HEAD
+- Fix an issue where the `upload-sarif` Action would fail with "upload-sarif post-action step failed: Input required and not supplied: token" when called in a composite Action that had a different set of inputs to the ones expected by the `upload-sarif` Action. [#2557](https://github.com/github/codeql-action/pull/2557)
 - Update default CodeQL bundle version to 2.19.2. [#2552](https://github.com/github/codeql-action/pull/2552)
-=======
-- Fix an issue where the `upload-sarif` Action would fail with "upload-sarif post-action step failed: Input required and not supplied: token" when called in a composite Action that had a different set of inputs to the ones expected by the `upload-sarif` Action. [#2557](https://github.com/github/codeql-action/pull/2557)
->>>>>>> 63eb7bbf
 
 ## 3.26.13 - 14 Oct 2024
 
