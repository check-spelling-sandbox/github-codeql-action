# CodeQL Action Changelog

See the [releases page](https://github.com/github/codeql-action/releases) for the relevant changes to the CodeQL CLI and language packs.

## [UNRELEASED]

<<<<<<< HEAD
- Add a warning to help customers avoid inadvertently analyzing the same CodeQL language in multiple matrix jobs. [#1901](https://github.com/github/codeql-action/pull/1901)
=======
- We are rolling out a feature in October 2023 that will improve the success rate of C/C++ autobuild. [#1889](https://github.com/github/codeql-action/pull/1889)
>>>>>>> 3078f51b

## 2.21.8 - 19 Sep 2023

- Add a deprecation warning for customers using CodeQL version 2.10.4 and earlier. These versions of CodeQL were discontinued on 12 September 2023 alongside GitHub Enterprise Server 3.6, and will be unsupported by the next minor release of the CodeQL Action. [#1884](https://github.com/github/codeql-action/pull/1884)
  - If you are using one of these versions, please update to CodeQL CLI version 2.10.5 or later. For instance, if you have specified a custom version of the CLI using the 'tools' input to the 'init' Action, you can remove this input to use the default version.
  - Alternatively, if you want to continue using a version of the CodeQL CLI between 2.9.5 and 2.10.4, you can replace `github/codeql-action/*@v2` by `github/codeql-action/*@v2.21.7` in your code scanning workflow to ensure you continue using this version of the CodeQL Action.
- Enable the following language aliases when using CodeQL 2.14.4 and later: `c-cpp` for C/C++ analysis, `java-kotlin` for Java/Kotlin analysis, and `javascript-typescript` for JavaScript/TypeScript analysis. [#1883](https://github.com/github/codeql-action/pull/1883)

## 2.21.7 - 14 Sep 2023

- Update default CodeQL bundle version to 2.14.5. [#1882](https://github.com/github/codeql-action/pull/1882)

## 2.21.6 - 13 Sep 2023

- Better error message when there is a failure to determine the merge base of the code to analysis. [#1860](https://github.com/github/codeql-action/pull/1860)
- Improve the calculation of default amount of RAM used for query execution on GitHub Enterprise Server. This now reduces in proportion to the runner's total memory to better account for system memory usage, helping to avoid out-of-memory failures on larger runners. This feature is already available to GitHub.com users. [#1866](https://github.com/github/codeql-action/pull/1866)
- Enable improved file coverage information for GitHub Enterprise Server users. This feature is already available to GitHub.com users. [#1867](https://github.com/github/codeql-action/pull/1867)
- Update default CodeQL bundle version to 2.14.4. [#1873](https://github.com/github/codeql-action/pull/1873)

## 2.21.5 - 28 Aug 2023

- Update default CodeQL bundle version to 2.14.3. [#1845](https://github.com/github/codeql-action/pull/1845)
- Fixed a bug in CodeQL Action 2.21.3 onwards that affected beta support for [Project Lombok](https://projectlombok.org/) when analyzing Java. The environment variable `CODEQL_EXTRACTOR_JAVA_RUN_ANNOTATION_PROCESSORS` will now be respected if it was manually configured in the workflow. [#1844](https://github.com/github/codeql-action/pull/1844)
- Enable support for Kotlin 1.9.20 when running with CodeQL CLI v2.13.4 through v2.14.3. [#1853](https://github.com/github/codeql-action/pull/1853)

## 2.21.4 - 14 Aug 2023

- Update default CodeQL bundle version to 2.14.2. [#1831](https://github.com/github/codeql-action/pull/1831)
- Log a warning if the amount of available disk space runs low during a code scanning run. [#1825](https://github.com/github/codeql-action/pull/1825)
- When downloading CodeQL bundle version 2.13.4 and later, cache these bundles in the Actions tool cache using a simpler version number. [#1832](https://github.com/github/codeql-action/pull/1832)
- Fix an issue that first appeared in CodeQL Action v2.21.2 that prevented CodeQL invocations from being logged. [#1833](https://github.com/github/codeql-action/pull/1833)
- We are rolling out a feature in August 2023 that will improve the quality of file coverage information. [#1835](https://github.com/github/codeql-action/pull/1835)

## 2.21.3 - 08 Aug 2023

- We are rolling out a feature in August 2023 that will improve multi-threaded performance on larger runners. [#1817](https://github.com/github/codeql-action/pull/1817)
- We are rolling out a feature in August 2023 that adds beta support for [Project Lombok](https://projectlombok.org/) when analyzing Java. [#1809](https://github.com/github/codeql-action/pull/1809)
- Reduce disk space usage when downloading the CodeQL bundle. [#1820](https://github.com/github/codeql-action/pull/1820)

## 2.21.2 - 28 Jul 2023

- Update default CodeQL bundle version to 2.14.1. [#1797](https://github.com/github/codeql-action/pull/1797)
- Avoid duplicating the analysis summary within the logs. [#1811](https://github.com/github/codeql-action/pull/1811)

## 2.21.1 - 26 Jul 2023

- Improve the handling of fatal errors from the CodeQL CLI. [#1795](https://github.com/github/codeql-action/pull/1795)
- Add the `sarif-output` output to the analyze action that contains the path to the directory of the generated SARIF. [#1799](https://github.com/github/codeql-action/pull/1799)

## 2.21.0 - 19 Jul 2023

- CodeQL Action now requires CodeQL CLI 2.9.4 or later. For more information, see the corresponding changelog entry for CodeQL Action version 2.20.4. [#1724](https://github.com/github/codeql-action/pull/1724)

## 2.20.4 - 14 Jul 2023

- This is the last release of the Action that supports CodeQL CLI versions 2.8.5 to 2.9.3. These versions of the CodeQL CLI were deprecated on June 20, 2023 alongside GitHub Enterprise Server 3.5 and will not be supported by the next release of the CodeQL Action (2.21.0).
  - If you are using one of these versions, please update to CodeQL CLI version 2.9.4 or later. For instance, if you have specified a custom version of the CLI using the 'tools' input to the 'init' Action, you can remove this input to use the default version.
  - Alternatively, if you want to continue using a version of the CodeQL CLI between 2.8.5 and 2.9.3, you can replace 'github/codeql-action/*@v2' by 'github/codeql-action/*@v2.20.4' in your code scanning workflow to ensure you continue using this version of the CodeQL Action.
- We are rolling out a feature in July 2023 that will slightly reduce the default amount of RAM used for query execution, in proportion to the runner's total memory. This will help to avoid out-of-memory failures on larger runners. [#1760](https://github.com/github/codeql-action/pull/1760)
- Update default CodeQL bundle version to 2.14.0. [#1762](https://github.com/github/codeql-action/pull/1762)

## 2.20.3 - 06 Jul 2023

- Update default CodeQL bundle version to 2.13.5. [#1743](https://github.com/github/codeql-action/pull/1743)

## 2.20.2 - 03 Jul 2023

No user facing changes.

## 2.20.1 - 21 Jun 2023

- Update default CodeQL bundle version to 2.13.4. [#1721](https://github.com/github/codeql-action/pull/1721)
- Experimental: add a new `resolve-environment` action which attempts to infer a configuration for the build environment that is required to build a given project. Do not use this in production as it is part of an internal experiment and subject to change at any time.

## 2.20.0 - 13 Jun 2023

- Bump the version of the Action to 2.20.0. This ensures that users who received a Dependabot upgrade to [`cdcdbb5`](https://github.com/github/codeql-action/commit/cdcdbb579706841c47f7063dda365e292e5cad7a), which was mistakenly marked as Action version 2.13.4, continue to receive updates to the CodeQL Action. Full details in [#1729](https://github.com/github/codeql-action/pull/1729)

## 2.3.6 - 01 Jun 2023

- Update default CodeQL bundle version to 2.13.3. [#1698](https://github.com/github/codeql-action/pull/1698)

## 2.3.5 - 25 May 2023

- Allow invalid URIs to be used as values to `artifactLocation.uri` properties. This reverses a change from [#1668](https://github.com/github/codeql-action/pull/1668) that inadvertently led to stricter validation of some URI values. [#1705](https://github.com/github/codeql-action/pull/1705)
- Gracefully handle invalid URIs when fingerprinting. [#1694](https://github.com/github/codeql-action/pull/1694)

## 2.3.4 - 24 May 2023

- Updated the SARIF 2.1.0 JSON schema file to the latest from [oasis-tcs/sarif-spec](https://github.com/oasis-tcs/sarif-spec/blob/123e95847b13fbdd4cbe2120fa5e33355d4a042b/Schemata/sarif-schema-2.1.0.json). [#1668](https://github.com/github/codeql-action/pull/1668)
- We are rolling out a feature in May 2023 that will disable Python dependency installation for new users of the CodeQL Action. This improves the speed of analysis while having only a very minor impact on results. [#1676](https://github.com/github/codeql-action/pull/1676)
- We are improving the way that [CodeQL bundles](https://github.com/github/codeql-action/releases) are tagged to make it possible to easily identify bundles by their CodeQL semantic version. [#1682](https://github.com/github/codeql-action/pull/1682)
  - As of CodeQL CLI 2.13.4, CodeQL bundles will be tagged using semantic versions, for example `codeql-bundle-v2.13.4`, instead of timestamps, like `codeql-bundle-20230615`.
  - This change does not affect the majority of workflows, and we will not be changing tags for existing bundle releases.
  - Some workflows with custom logic that depends on the specific format of the CodeQL bundle tag may need to be updated. For example, if your workflow matches CodeQL bundle tag names against a `codeql-bundle-yyyymmdd` pattern, you should update it to also recognize `codeql-bundle-vx.y.z` tags.
- Remove the requirement for `on.push` and `on.pull_request` to trigger on the same branches. [#1675](https://github.com/github/codeql-action/pull/1675)

## 2.3.3 - 04 May 2023

- Update default CodeQL bundle version to 2.13.1. [#1664](https://github.com/github/codeql-action/pull/1664)
- You can now configure CodeQL within your code scanning workflow by passing a `config` input to the `init` Action. See [Using a custom configuration file](https://aka.ms/code-scanning-docs/config-file) for more information about configuring code scanning. [#1590](https://github.com/github/codeql-action/pull/1590)

## 2.3.2 - 27 Apr 2023

No user facing changes.

## 2.3.1 - 26 Apr 2023

No user facing changes.

## 2.3.0 - 21 Apr 2023

- Update default CodeQL bundle version to 2.13.0. [#1649](https://github.com/github/codeql-action/pull/1649)
- Bump the minimum CodeQL bundle version to 2.8.5. [#1618](https://github.com/github/codeql-action/pull/1618)

## 2.2.12 - 13 Apr 2023

- Include the value of the `GITHUB_RUN_ATTEMPT` environment variable in the telemetry sent to GitHub. [#1640](https://github.com/github/codeql-action/pull/1640)
- Improve the ease of debugging failed runs configured using [default setup](https://docs.github.com/en/code-security/code-scanning/automatically-scanning-your-code-for-vulnerabilities-and-errors/configuring-code-scanning-for-a-repository#configuring-code-scanning-automatically). The CodeQL Action will now upload diagnostic information to Code Scanning from failed runs configured using default setup. You can view this diagnostic information on the [tool status page](https://docs.github.com/en/code-security/code-scanning/automatically-scanning-your-code-for-vulnerabilities-and-errors/about-the-tool-status-page). [#1619](https://github.com/github/codeql-action/pull/1619)

## 2.2.11 - 06 Apr 2023

No user facing changes.

## 2.2.10 - 05 Apr 2023

- Update default CodeQL bundle version to 2.12.6. [#1629](https://github.com/github/codeql-action/pull/1629)

## 2.2.9 - 27 Mar 2023

- Customers post-processing the SARIF output of the `analyze` Action before uploading it to Code Scanning will benefit from an improved debugging experience. [#1598](https://github.com/github/codeql-action/pull/1598)
  - The CodeQL Action will now upload a SARIF file with debugging information to Code Scanning on failed runs for customers using `upload: false`. Previously, this was only available for customers using the default value of the `upload` input.
  - The `upload` input to the `analyze` Action now accepts the following values:
    - `always` is the default value, which uploads the SARIF file to Code Scanning for successful and failed runs.
    - `failure-only` is recommended for customers post-processing the SARIF file before uploading it to Code Scanning. This option uploads debugging information to Code Scanning for failed runs to improve the debugging experience.
    - `never` avoids uploading the SARIF file to Code Scanning even if the code scanning run fails. This is not recommended for external users since it complicates debugging.
    - The legacy `true` and `false` options will be interpreted as `always` and `failure-only` respectively.

## 2.2.8 - 22 Mar 2023

- Update default CodeQL bundle version to 2.12.5. [#1585](https://github.com/github/codeql-action/pull/1585)

## 2.2.7 - 15 Mar 2023

No user facing changes.

## 2.2.6 - 10 Mar 2023

- Update default CodeQL bundle version to 2.12.4. [#1561](https://github.com/github/codeql-action/pull/1561)

## 2.2.5 - 24 Feb 2023

- Update default CodeQL bundle version to 2.12.3. [#1543](https://github.com/github/codeql-action/pull/1543)

## 2.2.4 - 10 Feb 2023

No user facing changes.

## 2.2.3 - 08 Feb 2023

- Update default CodeQL bundle version to 2.12.2. [#1518](https://github.com/github/codeql-action/pull/1518)

## 2.2.2 - 06 Feb 2023

- Fix an issue where customers using the CodeQL Action with the [CodeQL Action sync tool](https://docs.github.com/en/enterprise-server@3.7/admin/code-security/managing-github-advanced-security-for-your-enterprise/configuring-code-scanning-for-your-appliance#configuring-codeql-analysis-on-a-server-without-internet-access) would not be able to obtain the CodeQL tools. [#1517](https://github.com/github/codeql-action/pull/1517)

## 2.2.1 - 27 Jan 2023

No user facing changes.

## 2.2.0 - 26 Jan 2023

- Improve stability when choosing the default version of CodeQL to use in code scanning workflow runs on Actions on GitHub.com. [#1475](https://github.com/github/codeql-action/pull/1475)
  - This change addresses customer reports of code scanning alerts on GitHub.com being closed and reopened during the rollout of new versions of CodeQL in the GitHub Actions [runner images](https://github.com/actions/runner-images).
  - **No change is required for the majority of workflows**, including:
    - Workflows on GitHub.com hosted runners using the latest version (`v2`) of the CodeQL Action.
    - Workflows on GitHub.com hosted runners that are pinned to specific versions of the CodeQL Action from `v2.2.0` onwards.
    - Workflows on GitHub Enterprise Server.
  - **A change may be required** for workflows on GitHub.com hosted runners that are pinned to specific versions of the CodeQL Action before `v2.2.0` (e.g. `v2.1.32`):
    - Previously, these workflows would obtain the latest version of CodeQL from the Actions runner image.
    - Now, these workflows will download an older, compatible version of CodeQL from GitHub Releases. To use this older version, no change is required. To use the newest version of CodeQL, please update your workflows to reference the latest version of the CodeQL Action (`v2`).
  - **Internal changes**
    - These changes will not affect the majority of code scanning workflows. Continue reading only if your workflow uses [@actions/tool-cache](https://github.com/actions/toolkit/tree/main/packages/tool-cache) or relies on the precise location of CodeQL within the Actions tool cache.
    - The tool cache now contains **two** recent CodeQL versions (previously **one**).
    - Each CodeQL version is located under a directory named after the release date and version number, e.g. CodeQL 2.11.6 is now located under `CodeQL/2.11.6-20221211/x64/codeql` (previously `CodeQL/0.0.0-20221211/x64/codeql`).
- The maximum number of [SARIF runs](https://docs.github.com/en/code-security/code-scanning/integrating-with-code-scanning/sarif-support-for-code-scanning#run-object) per file has been increased from 15 to 20 for users uploading SARIF files to GitHub.com. This change will help ensure that Code Scanning can process SARIF files generated by third-party tools that have many runs. See the [GitHub API documentation](https://docs.github.com/en/rest/code-scanning#upload-an-analysis-as-sarif-data) for a list of all the limits around uploading SARIF. This change will be released to GitHub Enterprise Server as part of GHES 3.9.
- Update default CodeQL bundle version to 2.12.1. [#1498](https://github.com/github/codeql-action/pull/1498)
- Fix a bug that forced the `init` Action to run for at least two minutes on JavaScript. [#1494](https://github.com/github/codeql-action/pull/1494)

## 2.1.39 - 18 Jan 2023

- CodeQL Action v1 is now deprecated, and is no longer updated or supported. For better performance, improved security, and new features, upgrade to v2. For more information, see [this changelog post](https://github.blog/changelog/2023-01-18-code-scanning-codeql-action-v1-is-now-deprecated/). [#1467](https://github.com/github/codeql-action/pull/1466)
- Python automatic dependency installation will no longer fail for projects using Poetry that specify `virtualenvs.options.no-pip = true` in their `poetry.toml`. [#1431](https://github.com/github/codeql-action/pull/1431)
- Avoid printing a stack trace and error message when the action fails to find the SHA at the
  current directory. This will happen in several non-error states and so we now avoid cluttering the
  log with this message. [#1485](https://github.com/github/codeql-action/pull/1485)

## 2.1.38 - 12 Jan 2023

- Update default CodeQL bundle version to 2.12.0. [#1466](https://github.com/github/codeql-action/pull/1466)

## 2.1.37 - 14 Dec 2022

- Update default CodeQL bundle version to 2.11.6. [#1433](https://github.com/github/codeql-action/pull/1433)

## 2.1.36 - 08 Dec 2022

- Update default CodeQL bundle version to 2.11.5. [#1412](https://github.com/github/codeql-action/pull/1412)
- Add a step that tries to upload a SARIF file for the workflow run when that workflow run fails. This will help better surface failed code scanning workflow runs. [#1393](https://github.com/github/codeql-action/pull/1393)
- Python automatic dependency installation will no longer consider dependency code installed in venv as user-written, for projects using Poetry that specify `virtualenvs.in-project = true` in their `poetry.toml`. [#1419](https://github.com/github/codeql-action/pull/1419)

## 2.1.35 - 01 Dec 2022

No user facing changes.

## 2.1.34 - 25 Nov 2022

- Update default CodeQL bundle version to 2.11.4. [#1391](https://github.com/github/codeql-action/pull/1391)
- Fixed a bug where some the `init` action and the `analyze` action would have different sets of experimental feature flags enabled. [#1384](https://github.com/github/codeql-action/pull/1384)

## 2.1.33 - 16 Nov 2022

- Go is now analyzed in the same way as other compiled languages such as C/C++, C#, and Java. This completes the rollout of the feature described in [CodeQL Action version 2.1.27](#2127---06-oct-2022). [#1322](https://github.com/github/codeql-action/pull/1322)
- Bump the minimum CodeQL bundle version to 2.6.3. [#1358](https://github.com/github/codeql-action/pull/1358)

## 2.1.32 - 14 Nov 2022

- Update default CodeQL bundle version to 2.11.3. [#1348](https://github.com/github/codeql-action/pull/1348)
- Update the ML-powered additional query pack for JavaScript to version 0.4.0. [#1351](https://github.com/github/codeql-action/pull/1351)

## 2.1.31 - 04 Nov 2022

- The `rb/weak-cryptographic-algorithm` Ruby query has been updated to no longer report uses of hash functions such as `MD5` and `SHA1` even if they are known to be weak. These hash algorithms are used very often in non-sensitive contexts, making the query too imprecise in practice. For more information, see the corresponding change in the [github/codeql repository](https://github.com/github/codeql/pull/11129). [#1344](https://github.com/github/codeql-action/pull/1344)

## 2.1.30 - 02 Nov 2022

- Improve the error message when using CodeQL bundle version 2.7.2 and earlier in a workflow that runs on a runner image such as `ubuntu-22.04` that uses glibc version 2.34 and later. [#1334](https://github.com/github/codeql-action/pull/1334)

## 2.1.29 - 26 Oct 2022

- Update default CodeQL bundle version to 2.11.2. [#1320](https://github.com/github/codeql-action/pull/1320)

## 2.1.28 - 18 Oct 2022

- Update default CodeQL bundle version to 2.11.1. [#1294](https://github.com/github/codeql-action/pull/1294)
- Replace uses of GitHub Actions command `set-output` because it is now deprecated. See more information in the [GitHub Changelog](https://github.blog/changelog/2022-10-11-github-actions-deprecating-save-state-and-set-output-commands/). [#1301](https://github.com/github/codeql-action/pull/1301)

## 2.1.27 - 06 Oct 2022

- We are rolling out a feature of the CodeQL Action in October 2022 that changes the way that Go code is analyzed to be more consistent with other compiled languages like C/C++, C#, and Java. You do not need to alter your code scanning workflows. If you encounter any problems, please [file an issue](https://github.com/github/codeql-action/issues) or open a private ticket with GitHub Support and request an escalation to engineering.

## 2.1.26 - 29 Sep 2022

- Update default CodeQL bundle version to 2.11.0. [#1267](https://github.com/github/codeql-action/pull/1267)

## 2.1.25 - 21 Sep 2022

- We will soon be rolling out a feature of the CodeQL Action that stores some information used to make future runs faster in the GitHub Actions cache. Initially, this will only be enabled on JavaScript repositories, but we plan to add more languages to this soon. The new feature can be disabled by passing the `trap-caching: false` option to your workflow's `init` step, for example if you are already using the GitHub Actions cache for a different purpose and are near the storage limit for it.
- Add support for Python automatic dependency installation with Poetry 1.2 [#1258](https://github.com/github/codeql-action/pull/1258)

## 2.1.24 - 16 Sep 2022

No user facing changes.

## 2.1.23 - 14 Sep 2022

- Allow CodeQL packs to be downloaded from GitHub Enterprise Server instances, using the new `registries` input for the `init` action.  [#1221](https://github.com/github/codeql-action/pull/1221)
- Update default CodeQL bundle version to 2.10.5. [#1240](https://github.com/github/codeql-action/pull/1240)

## 2.1.22 - 01 Sep 2022

- Downloading CodeQL packs has been moved to the `init` step. Previously, CodeQL packs were downloaded during the `analyze` step. [#1218](https://github.com/github/codeql-action/pull/1218)
- Update default CodeQL bundle version to 2.10.4. [#1224](https://github.com/github/codeql-action/pull/1224)
- The newly released [Poetry 1.2](https://python-poetry.org/blog/announcing-poetry-1.2.0) is not yet supported. In the most common case where the CodeQL Action is automatically installing Python dependencies, it will continue to install and use Poetry 1.1 on its own. However, in certain cases such as with self-hosted runners, you may need to ensure Poetry 1.1 is installed yourself.

## 2.1.21 - 25 Aug 2022

- Improve error messages when the code scanning configuration file includes an invalid `queries` block or an invalid `query-filters` block. [#1208](https://github.com/github/codeql-action/pull/1208)
- Fix a bug where Go build tracing could fail on Windows. [#1209](https://github.com/github/codeql-action/pull/1209)

## 2.1.20 - 22 Aug 2022

No user facing changes.

## 2.1.19 - 17 Aug 2022

- Add the ability to filter queries from a code scanning run by using the `query-filters` option in the code scanning configuration file. [#1098](https://github.com/github/codeql-action/pull/1098)
- In debug mode, debug artifacts are now uploaded even if a step in the Actions workflow fails. [#1159](https://github.com/github/codeql-action/pull/1159)
- Update default CodeQL bundle version to 2.10.3. [#1178](https://github.com/github/codeql-action/pull/1178)
- The combination of python2 and Pipenv is no longer supported. [#1181](https://github.com/github/codeql-action/pull/1181)

## 2.1.18 - 03 Aug 2022

- Update default CodeQL bundle version to 2.10.2.  [#1156](https://github.com/github/codeql-action/pull/1156)

## 2.1.17 - 28 Jul 2022

- Update default CodeQL bundle version to 2.10.1.  [#1143](https://github.com/github/codeql-action/pull/1143)

## 2.1.16 - 13 Jul 2022

- You can now quickly debug a job that uses the CodeQL Action by re-running the job from the GitHub UI and selecting the "Enable debug logging" option. [#1132](https://github.com/github/codeql-action/pull/1132)
- You can now see diagnostic messages produced by the analysis in the logs of the `analyze` Action by enabling debug mode. To enable debug mode, pass `debug: true` to the `init` Action, or [enable step debug logging](https://docs.github.com/en/actions/monitoring-and-troubleshooting-workflows/enabling-debug-logging#enabling-step-debug-logging). This feature is available for CodeQL CLI version 2.10.0 and later. [#1133](https://github.com/github/codeql-action/pull/1133)

## 2.1.15 - 28 Jun 2022

- CodeQL query packs listed in the `packs` configuration field will be skipped if their target language is not being analyzed in the current Actions job. Previously, this would throw an error. [#1116](https://github.com/github/codeql-action/pull/1116)
- The combination of python2 and poetry is no longer supported. See <https://github.com/actions/setup-python/issues/374> for more details. [#1124](https://github.com/github/codeql-action/pull/1124)
- Update default CodeQL bundle version to 2.10.0. [#1123](https://github.com/github/codeql-action/pull/1123)

## 2.1.14 - 22 Jun 2022

No user facing changes.

## 2.1.13 - 21 Jun 2022

- Update default CodeQL bundle version to 2.9.4. [#1100](https://github.com/github/codeql-action/pull/1100)

## 2.1.12 - 01 Jun 2022

- Update default CodeQL bundle version to 2.9.3. [#1084](https://github.com/github/codeql-action/pull/1084)

## 2.1.11 - 17 May 2022

- Update default CodeQL bundle version to 2.9.2. [#1074](https://github.com/github/codeql-action/pull/1074)

## 2.1.10 - 10 May 2022

- Update default CodeQL bundle version to 2.9.1. [#1056](https://github.com/github/codeql-action/pull/1056)
- When `wait-for-processing` is enabled, the workflow will now fail if there were any errors that occurred during processing of the analysis results.

## 2.1.9 - 27 Apr 2022

- Add `working-directory` input to the `autobuild` action. [#1024](https://github.com/github/codeql-action/pull/1024)
- The `analyze` and `upload-sarif` actions will now wait up to 2 minutes for processing to complete after they have uploaded the results so they can report any processing errors that occurred. This behavior can be disabled by setting the `wait-for-processing` action input to `"false"`. [#1007](https://github.com/github/codeql-action/pull/1007)
- Update default CodeQL bundle version to 2.9.0.
- Fix a bug where [status reporting fails on Windows](https://github.com/github/codeql-action/issues/1041). [#1042](https://github.com/github/codeql-action/pull/1042)

## 2.1.8 - 08 Apr 2022

- Update default CodeQL bundle version to 2.8.5. [#1014](https://github.com/github/codeql-action/pull/1014)
- Fix error where the init action would fail due to a GitHub API request that was taking too long to complete [#1025](https://github.com/github/codeql-action/pull/1025)

## 2.1.7 - 05 Apr 2022

- A bug where additional queries specified in the workflow file would sometimes not be respected has been fixed. [#1018](https://github.com/github/codeql-action/pull/1018)

## 2.1.6 - 30 Mar 2022

- [v2+ only] The CodeQL Action now runs on Node.js v16. [#1000](https://github.com/github/codeql-action/pull/1000)
- Update default CodeQL bundle version to 2.8.4. [#990](https://github.com/github/codeql-action/pull/990)
- Fix a bug where an invalid `commit_oid` was being sent to code scanning when a custom checkout path was being used. [#956](https://github.com/github/codeql-action/pull/956)

## 1.1.5 - 15 Mar 2022

- Update default CodeQL bundle version to 2.8.3.
- The CodeQL runner is now deprecated and no longer being released. For more information, see [CodeQL runner deprecation](https://github.blog/changelog/2021-09-21-codeql-runner-deprecation/).
- Fix two bugs that cause action failures with GHES 3.3 or earlier. [#978](https://github.com/github/codeql-action/pull/978)
  - Fix `not a permitted key` invalid requests with GHES 3.1 or earlier
  - Fix `RUNNER_ARCH environment variable must be set` errors with GHES 3.3 or earlier

## 1.1.4 - 07 Mar 2022

- Update default CodeQL bundle version to 2.8.2. [#950](https://github.com/github/codeql-action/pull/950)
- Fix a bug where old results can be uploaded if the languages in a repository change when using a non-ephemeral self-hosted runner. [#955](https://github.com/github/codeql-action/pull/955)

## 1.1.3 - 23 Feb 2022

- Fix a bug where the CLR traces can continue tracing even after tracing should be stopped. [#938](https://github.com/github/codeql-action/pull/938)

## 1.1.2 - 17 Feb 2022

- Due to potential issues for GHES 3.1–3.3 customers who are using recent versions of the CodeQL Action via GHES Connect, the CodeQL Action now uses Node.js v12 rather than Node.js v16. [#937](https://github.com/github/codeql-action/pull/937)

## 1.1.1 - 17 Feb 2022

- The CodeQL CLI versions up to and including version 2.4.4 are not compatible with the CodeQL Action 1.1.1 and later. The Action will emit an error if it detects that it is being used by an incompatible version of the CLI. [#931](https://github.com/github/codeql-action/pull/931)
- Update default CodeQL bundle version to 2.8.1. [#925](https://github.com/github/codeql-action/pull/925)

## 1.1.0 - 11 Feb 2022

- The CodeQL Action now uses Node.js v16. [#909](https://github.com/github/codeql-action/pull/909)
- Beware that the CodeQL build tracer in this release (and in all earlier releases) is incompatible with Windows 11 and Windows Server 2022. This incompatibility affects database extraction for compiled languages: cpp, csharp, go, and java. As a result, analyzing these languages with the `windows-latest` or `windows-2022` Actions virtual environments is currently unsupported. If you use any of these languages, please use the `windows-2019` Actions virtual environment or otherwise avoid these specific Windows versions until a new release fixes this incompatibility.

## 1.0.32 - 07 Feb 2022

- Add `sarif-id` as an output for the `upload-sarif` and `analyze` actions. [#889](https://github.com/github/codeql-action/pull/889)
- Add `ref` and `sha` inputs to the `analyze` action, which override the defaults provided by the GitHub Action context. [#889](https://github.com/github/codeql-action/pull/889)
- Update default CodeQL bundle version to 2.8.0. [#911](https://github.com/github/codeql-action/pull/911)

## 1.0.31 - 31 Jan 2022

- Remove `experimental` message when using custom CodeQL packages. [#888](https://github.com/github/codeql-action/pull/888)
- Add a better warning message stating that experimental features will be disabled if the workflow has been triggered by a pull request from a fork or the `security-events: write` permission is not present. [#882](https://github.com/github/codeql-action/pull/882)

## 1.0.30 - 24 Jan 2022

- Display a better error message when encountering a workflow that runs the `codeql-action/init` action multiple times. [#876](https://github.com/github/codeql-action/pull/876)
- Update default CodeQL bundle version to 2.7.6. [#877](https://github.com/github/codeql-action/pull/877)

## 1.0.29 - 21 Jan 2022

- The feature to wait for SARIF processing to complete after upload has been disabled by default due to a bug in its interaction with pull requests from forks.

## 1.0.28 - 18 Jan 2022

- Update default CodeQL bundle version to 2.7.5. [#866](https://github.com/github/codeql-action/pull/866)
- Fix a bug where SARIF files were failing upload due to an invalid test for unique categories. [#872](https://github.com/github/codeql-action/pull/872)

## 1.0.27 - 11 Jan 2022

- The `analyze` and `upload-sarif` actions will now wait up to 2 minutes for processing to complete after they have uploaded the results so they can report any processing errors that occurred. This behavior can be disabled by setting the `wait-for-processing` action input to `"false"`. [#855](https://github.com/github/codeql-action/pull/855)

## 1.0.26 - 10 Dec 2021

- Update default CodeQL bundle version to 2.7.3. [#842](https://github.com/github/codeql-action/pull/842)

## 1.0.25 - 06 Dec 2021

No user facing changes.

## 1.0.24 - 23 Nov 2021

- Update default CodeQL bundle version to 2.7.2. [#827](https://github.com/github/codeql-action/pull/827)

## 1.0.23 - 16 Nov 2021

- The `upload-sarif` action now allows multiple uploads in a single job, as long as they have different categories. [#801](https://github.com/github/codeql-action/pull/801)
- Update default CodeQL bundle version to 2.7.1. [#816](https://github.com/github/codeql-action/pull/816)

## 1.0.22 - 04 Nov 2021

- The `init` step of the Action now supports `ram` and `threads` inputs to limit resource use of CodeQL extractors. These inputs also serve as defaults to the subsequent `analyze` step, which finalizes the database and executes queries. [#738](https://github.com/github/codeql-action/pull/738)
- When used with CodeQL 2.7.1 or above, the Action now includes custom query help in the analysis results uploaded to GitHub code scanning, if available. To add help text for a custom query, create a Markdown file next to the `.ql` file containing the query, using the same base name but the file extension `.md`. [#804](https://github.com/github/codeql-action/pull/804)

## 1.0.21 - 28 Oct 2021

- Update default CodeQL bundle version to 2.7.0. [#795](https://github.com/github/codeql-action/pull/795)

## 1.0.20 - 25 Oct 2021

No user facing changes.

## 1.0.19 - 18 Oct 2021

No user facing changes.

## 1.0.18 - 08 Oct 2021

- Fixed a bug where some builds were no longer being traced correctly. [#766](https://github.com/github/codeql-action/pull/766)

## 1.0.17 - 07 Oct 2021

- Update default CodeQL bundle version to 2.6.3. [#761](https://github.com/github/codeql-action/pull/761)

## 1.0.16 - 05 Oct 2021

No user facing changes.

## 1.0.15 - 22 Sep 2021

- Update default CodeQL bundle version to 2.6.2. [#746](https://github.com/github/codeql-action/pull/746)

## 1.0.14 - 09 Sep 2021

- Update default CodeQL bundle version to 2.6.1. [#733](https://github.com/github/codeql-action/pull/733)

## 1.0.13 - 06 Sep 2021

- Update default CodeQL bundle version to 2.6.0. [#712](https://github.com/github/codeql-action/pull/712)
- Update baseline lines of code counter for python. All multi-line strings are counted as code. [#714](https://github.com/github/codeql-action/pull/714)
- Remove old baseline LoC injection [#715](https://github.com/github/codeql-action/pull/715)

## 1.0.12 - 16 Aug 2021

- Update README to include a sample permissions block. [#689](https://github.com/github/codeql-action/pull/689)

## 1.0.11 - 09 Aug 2021

- Update default CodeQL bundle version to 2.5.9. [#687](https://github.com/github/codeql-action/pull/687)

## 1.0.10 - 03 Aug 2021

- Fix an issue where a summary of diagnostics information from CodeQL was not output to the logs of the `analyze` step of the Action. [#672](https://github.com/github/codeql-action/pull/672)

## 1.0.9 - 02 Aug 2021

No user facing changes.

## 1.0.8 - 26 Jul 2021

- Update default CodeQL bundle version to 2.5.8. [#631](https://github.com/github/codeql-action/pull/631)

## 1.0.7 - 21 Jul 2021

No user facing changes.

## 1.0.6 - 19 Jul 2021

- The `init` step of the Action now supports a `source-root` input as a path to the root source-code directory. By default, the path is relative to `$GITHUB_WORKSPACE`. [#607](https://github.com/github/codeql-action/pull/607)
- The `init` step will now try to install a few Python tools needed by this Action when running on a self-hosted runner. [#616](https://github.com/github/codeql-action/pull/616)

## 1.0.5 - 12 Jul 2021

- The `analyze` step of the Action now supports a `skip-queries` option to merely build the CodeQL database without analyzing. This functionality is not present in the runner. Additionally, the step will no longer fail if it encounters a finalized database, and will instead continue with query execution. [#602](https://github.com/github/codeql-action/pull/602)
- Update the warning message when the baseline lines of code count is unavailable. [#608](https://github.com/github/codeql-action/pull/608)

## 1.0.4 - 28 Jun 2021

- Fix `RUNNER_TEMP environment variable must be set` when using runner. [#594](https://github.com/github/codeql-action/pull/594)
- Fix counting of lines of code for C# projects. [#586](https://github.com/github/codeql-action/pull/586)

## 1.0.3 - 23 Jun 2021

No user facing changes.

## 1.0.2 - 17 Jun 2021

- Fix out of memory in hash computation. [#550](https://github.com/github/codeql-action/pull/550)
- Clean up logging during analyze results. [#557](https://github.com/github/codeql-action/pull/557)
- Add `--finalize-dataset` to `database finalize` call, freeing up some disk space after database creation. [#558](https://github.com/github/codeql-action/pull/558)

## 1.0.1 - 07 Jun 2021

- Pass the `--sarif-group-rules-by-pack` argument to CodeQL CLI invocations that generate SARIF. This means the SARIF rule object for each query will now be found underneath its corresponding query pack in `runs[].tool.extensions`. [#546](https://github.com/github/codeql-action/pull/546)
- Output the location of CodeQL databases created in the analyze step. [#543](https://github.com/github/codeql-action/pull/543)

## 1.0.0 - 31 May 2021

- Add this changelog file. [#507](https://github.com/github/codeql-action/pull/507)
- Improve grouping of analysis logs. Add a new log group containing a summary of metrics and diagnostics, if they were produced by CodeQL builtin queries. [#515](https://github.com/github/codeql-action/pull/515)
- Add metrics and diagnostics summaries from custom query suites to the analysis summary log group. [#532](https://github.com/github/codeql-action/pull/532)<|MERGE_RESOLUTION|>--- conflicted
+++ resolved
@@ -4,11 +4,8 @@
 
 ## [UNRELEASED]
 
-<<<<<<< HEAD
+- We are rolling out a feature in October 2023 that will improve the success rate of C/C++ autobuild. [#1889](https://github.com/github/codeql-action/pull/1889)
 - Add a warning to help customers avoid inadvertently analyzing the same CodeQL language in multiple matrix jobs. [#1901](https://github.com/github/codeql-action/pull/1901)
-=======
-- We are rolling out a feature in October 2023 that will improve the success rate of C/C++ autobuild. [#1889](https://github.com/github/codeql-action/pull/1889)
->>>>>>> 3078f51b
 
 ## 2.21.8 - 19 Sep 2023
 
