--- conflicted
+++ resolved
@@ -6,15 +6,12 @@
 
 ## [UNRELEASED]
 
-<<<<<<< HEAD
-- Update default CodeQL bundle version to 2.19.1. [#2519](https://github.com/github/codeql-action/pull/2519)
-=======
 - _Upcoming breaking change_: Add support for using `actions/download-artifact@v4` to programmatically consume CodeQL Action debug artifacts. 
 
   Starting November 30, 2024, GitHub.com customers will [no longer be able to use `actions/download-artifact@v3`](https://github.blog/changelog/2024-04-16-deprecation-notice-v3-of-the-artifact-actions/). Therefore, to avoid breakage, customers who programmatically download the CodeQL Action debug artifacts should set the `CODEQL_ACTION_ARTIFACT_V4_UPGRADE` environment variable to `true` and bump `actions/download-artifact@v3` to `actions/download-artifact@v4` in their workflows. The CodeQL Action will enable this behavior by default in early November and workflows that have not yet bumped to `actions/download-artifact@v3` to `actions/download-artifact@v4` will begin failing then.
   
   This change is currently unavailable for GitHub Enterprise Server customers, as `actions/upload-artifact@v4` and `actions/download-artifact@v4` are not yet compatible with GHES. 
->>>>>>> 8aba5f2c
+- Update default CodeQL bundle version to 2.19.1. [#2519](https://github.com/github/codeql-action/pull/2519)
 
 ## 3.26.10 - 30 Sep 2024
 
