# CodeQL Action and CodeQL Runner Changelog

## [UNRELEASED]

No user facing changes.

## 1.0.30 - 24 Jan 2022

- Display a better error message when encountering a workflow that runs the `codeql-action/init` action multiple times. [#876](https://github.com/github/codeql-action/pull/876)
<<<<<<< HEAD
- Add better error message is the workflow does not have the `security-events: write` permission. [#882](https://github.com/github/codeql-action/pull/882)
=======
- Update default CodeQL bundle version to 2.7.6. [#877](https://github.com/github/codeql-action/pull/877)
>>>>>>> 708446c6

## 1.0.29 - 21 Jan 2022

- The feature to wait for SARIF processing to complete after upload has been disabled by default due to a bug in its interaction with pull requests from forks.

## 1.0.28 - 18 Jan 2022

- Update default CodeQL bundle version to 2.7.5. [#866](https://github.com/github/codeql-action/pull/866)
- Fix a bug where SARIF files were failing upload due to an invalid test for unique categories. [#872](https://github.com/github/codeql-action/pull/872)

## 1.0.27 - 11 Jan 2022

- The `analyze` and `upload-sarif` actions will now wait up to 2 minutes for processing to complete after they have uploaded the results so they can report any processing errors that occurred. This behavior can be disabled by setting the `wait-for-processing` action input to `"false"`. [#855](https://github.com/github/codeql-action/pull/855)

## 1.0.26 - 10 Dec 2021

- Update default CodeQL bundle version to 2.7.3. [#842](https://github.com/github/codeql-action/pull/842)

## 1.0.25 - 06 Dec 2021

No user facing changes.

## 1.0.24 - 23 Nov 2021

- Update default CodeQL bundle version to 2.7.2. [#827](https://github.com/github/codeql-action/pull/827)

## 1.0.23 - 16 Nov 2021

- The `upload-sarif` action now allows multiple uploads in a single job, as long as they have different categories. [#801](https://github.com/github/codeql-action/pull/801)
- Update default CodeQL bundle version to 2.7.1. [#816](https://github.com/github/codeql-action/pull/816)

## 1.0.22 - 04 Nov 2021

- The `init` step of the Action now supports `ram` and `threads` inputs to limit resource use of CodeQL extractors. These inputs also serve as defaults to the subsequent `analyze` step, which finalizes the database and executes queries. [#738](https://github.com/github/codeql-action/pull/738)
- When used with CodeQL 2.7.1 or above, the Action now includes custom query help in the analysis results uploaded to GitHub code scanning, if available. To add help text for a custom query, create a Markdown file next to the `.ql` file containing the query, using the same base name but the file extension `.md`. [#804](https://github.com/github/codeql-action/pull/804)

## 1.0.21 - 28 Oct 2021

- Update default CodeQL bundle version to 2.7.0. [#795](https://github.com/github/codeql-action/pull/795)

## 1.0.20 - 25 Oct 2021

No user facing changes.

## 1.0.19 - 18 Oct 2021

No user facing changes.

## 1.0.18 - 08 Oct 2021

- Fixed a bug where some builds were no longer being traced correctly. [#766](https://github.com/github/codeql-action/pull/766)

## 1.0.17 - 07 Oct 2021

- Update default CodeQL bundle version to 2.6.3. [#761](https://github.com/github/codeql-action/pull/761)

## 1.0.16 - 05 Oct 2021

No user facing changes.

## 1.0.15 - 22 Sep 2021

- Update default CodeQL bundle version to 2.6.2. [#746](https://github.com/github/codeql-action/pull/746)

## 1.0.14 - 09 Sep 2021

- Update default CodeQL bundle version to 2.6.1. [#733](https://github.com/github/codeql-action/pull/733)

## 1.0.13 - 06 Sep 2021

- Update default CodeQL bundle version to 2.6.0. [#712](https://github.com/github/codeql-action/pull/712)
- Update baseline lines of code counter for python. All multi-line strings are counted as code. [#714](https://github.com/github/codeql-action/pull/714)
- Remove old baseline LoC injection [#715](https://github.com/github/codeql-action/pull/715)

## 1.0.12 - 16 Aug 2021

- Update README to include a sample permissions block. [#689](https://github.com/github/codeql-action/pull/689)

## 1.0.11 - 09 Aug 2021

- Update default CodeQL bundle version to 2.5.9. [#687](https://github.com/github/codeql-action/pull/687)

## 1.0.10 - 03 Aug 2021

- Fix an issue where a summary of diagnostics information from CodeQL was not output to the logs of the `analyze` step of the Action. [#672](https://github.com/github/codeql-action/pull/672)

## 1.0.9 - 02 Aug 2021

No user facing changes.

## 1.0.8 - 26 Jul 2021

- Update default CodeQL bundle version to 2.5.8. [#631](https://github.com/github/codeql-action/pull/631)

## 1.0.7 - 21 Jul 2021

No user facing changes.

## 1.0.6 - 19 Jul 2021

- The `init` step of the Action now supports a `source-root` input as a path to the root source-code directory. By default, the path is relative to `$GITHUB_WORKSPACE`. [#607](https://github.com/github/codeql-action/pull/607)
- The `init` step will now try to install a few Python tools needed by this Action when running on a self-hosted runner. [#616](https://github.com/github/codeql-action/pull/616)

## 1.0.5 - 12 Jul 2021

- The `analyze` step of the Action now supports a `skip-queries` option to merely build the CodeQL database without analyzing. This functionality is not present in the runner. Additionally, the step will no longer fail if it encounters a finalized database, and will instead continue with query execution. [#602](https://github.com/github/codeql-action/pull/602)
- Update the warning message when the baseline lines of code count is unavailable. [#608](https://github.com/github/codeql-action/pull/608)

## 1.0.4 - 28 Jun 2021

- Fix `RUNNER_TEMP environment variable must be set` when using runner. [#594](https://github.com/github/codeql-action/pull/594)
- Fix couting of lines of code for C# projects. [#586](https://github.com/github/codeql-action/pull/586)

## 1.0.3 - 23 Jun 2021

No user facing changes.

## 1.0.2 - 17 Jun 2021

- Fix out of memory in hash computation. [#550](https://github.com/github/codeql-action/pull/550)
- Clean up logging during analyze results. [#557](https://github.com/github/codeql-action/pull/557)
- Add `--finalize-dataset` to `database finalize` call, freeing up some disk space after database creation. [#558](https://github.com/github/codeql-action/pull/558)

## 1.0.1 - 07 Jun 2021

- Pass the `--sarif-group-rules-by-pack` argument to CodeQL CLI invocations that generate SARIF. This means the SARIF rule object for each query will now be found underneath its corresponding query pack in `runs[].tool.extensions`. [#546](https://github.com/github/codeql-action/pull/546)
- Output the location of CodeQL databases created in the analyze step. [#543](https://github.com/github/codeql-action/pull/543)

## 1.0.0 - 31 May 2021

- Add this changelog file. [#507](https://github.com/github/codeql-action/pull/507)
- Improve grouping of analysis logs. Add a new log group containing a summary of metrics and diagnostics, if they were produced by CodeQL builtin queries. [#515](https://github.com/github/codeql-action/pull/515)
- Add metrics and diagnostics summaries from custom query suites to the analysis summary log group. [#532](https://github.com/github/codeql-action/pull/532)<|MERGE_RESOLUTION|>--- conflicted
+++ resolved
@@ -2,16 +2,12 @@
 
 ## [UNRELEASED]
 
-No user facing changes.
+- Add better error message is the workflow does not have the `security-events: write` permission. [#882](https://github.com/github/codeql-action/pull/882)
 
 ## 1.0.30 - 24 Jan 2022
 
 - Display a better error message when encountering a workflow that runs the `codeql-action/init` action multiple times. [#876](https://github.com/github/codeql-action/pull/876)
-<<<<<<< HEAD
-- Add better error message is the workflow does not have the `security-events: write` permission. [#882](https://github.com/github/codeql-action/pull/882)
-=======
 - Update default CodeQL bundle version to 2.7.6. [#877](https://github.com/github/codeql-action/pull/877)
->>>>>>> 708446c6
 
 ## 1.0.29 - 21 Jan 2022
 
