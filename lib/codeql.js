--- conflicted
+++ resolved
@@ -503,11 +503,7 @@
                 ...getExtraOptionsFromEnv(["database", "init"]),
             ]);
         },
-<<<<<<< HEAD
-        async databaseInitCluster(config, sourceRoot, processName, featureEnablement, logger) {
-=======
-        async databaseInitCluster(config, sourceRoot, processName, processLevel, featureEnablement) {
->>>>>>> f47c93c5
+        async databaseInitCluster(config, sourceRoot, processName, featureEnablement) {
             const extraArgs = config.languages.map((language) => `--language=${language}`);
             if (config.languages.filter((l) => (0, languages_1.isTracedLanguage)(l)).length > 0) {
                 extraArgs.push("--begin-tracing");
