"use strict";
var __createBinding = (this && this.__createBinding) || (Object.create ? (function(o, m, k, k2) {
    if (k2 === undefined) k2 = k;
    Object.defineProperty(o, k2, { enumerable: true, get: function() { return m[k]; } });
}) : (function(o, m, k, k2) {
    if (k2 === undefined) k2 = k;
    o[k2] = m[k];
}));
var __setModuleDefault = (this && this.__setModuleDefault) || (Object.create ? (function(o, v) {
    Object.defineProperty(o, "default", { enumerable: true, value: v });
}) : function(o, v) {
    o["default"] = v;
});
var __importStar = (this && this.__importStar) || function (mod) {
    if (mod && mod.__esModule) return mod;
    var result = {};
    if (mod != null) for (var k in mod) if (k !== "default" && Object.prototype.hasOwnProperty.call(mod, k)) __createBinding(result, mod, k);
    __setModuleDefault(result, mod);
    return result;
};
var __importDefault = (this && this.__importDefault) || function (mod) {
    return (mod && mod.__esModule) ? mod : { "default": mod };
};
Object.defineProperty(exports, "__esModule", { value: true });
exports.runPromise = exports.sendStatusReport = void 0;
const fs = __importStar(require("fs"));
const path_1 = __importDefault(require("path"));
// We need to import `performance` on Node 12
const perf_hooks_1 = require("perf_hooks");
const core = __importStar(require("@actions/core"));
const actionsUtil = __importStar(require("./actions-util"));
const analyze_1 = require("./analyze");
const api_client_1 = require("./api-client");
const autobuild_1 = require("./autobuild");
const codeql_1 = require("./codeql");
const config_utils_1 = require("./config-utils");
const database_upload_1 = require("./database-upload");
const feature_flags_1 = require("./feature-flags");
const languages_1 = require("./languages");
const logging_1 = require("./logging");
const repository_1 = require("./repository");
const trap_caching_1 = require("./trap-caching");
const upload_lib = __importStar(require("./upload-lib"));
const util = __importStar(require("./util"));
const util_1 = require("./util");
// eslint-disable-next-line import/no-commonjs
const pkg = require("../package.json");
async function sendStatusReport(startedAt, config, stats, error, trapCacheUploadTime, dbCreationTimings, didUploadTrapCaches, logger) {
    const status = actionsUtil.getActionsStatus(error, stats === null || stats === void 0 ? void 0 : stats.analyze_failure_language);
    const statusReportBase = await actionsUtil.createStatusReportBase("finish", status, startedAt, error === null || error === void 0 ? void 0 : error.message, error === null || error === void 0 ? void 0 : error.stack);
    const statusReport = {
        ...statusReportBase,
        ...(config
            ? {
                ml_powered_javascript_queries: util.getMlPoweredJsQueriesStatus(config),
            }
            : {}),
        ...(stats || {}),
        ...(dbCreationTimings || {}),
    };
    if (config && didUploadTrapCaches) {
        const trapCacheUploadStatusReport = {
            ...statusReport,
            trap_cache_upload_duration_ms: Math.round(trapCacheUploadTime || 0),
            trap_cache_upload_size_bytes: Math.round(await (0, trap_caching_1.getTotalCacheSize)(config.trapCaches, logger)),
        };
        await actionsUtil.sendStatusReport(trapCacheUploadStatusReport);
    }
    else {
        await actionsUtil.sendStatusReport(statusReport);
    }
}
exports.sendStatusReport = sendStatusReport;
// `expect-error` should only be set to a non-false value by the CodeQL Action PR checks.
function hasBadExpectErrorInput() {
    return (actionsUtil.getOptionalInput("expect-error") !== "false" &&
        !util.isInTestMode());
}
/**
 * Returns whether any TRAP files exist under the `db-go` folder,
 * indicating whether Go extraction has extracted at least one file.
 */
function doesGoExtractionOutputExist(config) {
    const golangDbDirectory = util.getCodeQLDatabasePath(config, languages_1.Language.go);
    const trapDirectory = path_1.default.join(golangDbDirectory, "trap", languages_1.Language.go);
    return (fs.existsSync(trapDirectory) &&
        fs
            .readdirSync(trapDirectory)
            .some((fileName) => [
            ".trap",
            ".trap.gz",
            ".trap.br",
            ".trap.tar.gz",
            ".trap.tar.br",
            ".trap.tar",
        ].some((ext) => fileName.endsWith(ext))));
}
/**
 * We attempt to autobuild Go to preserve compatibility for users who have
 * set up Go using a legacy scanning style CodeQL workflow, i.e. one without
 * an autobuild step or manual build steps.
 *
 * - We detect whether an autobuild step is present by checking the
 * `util.DID_AUTOBUILD_GO_ENV_VAR_NAME` environment variable, which is set
 * when the autobuilder is invoked.
 * - We approximate whether manual build steps are present by looking at
 * whether any extraction output already exists for Go.
 */
async function runAutobuildIfLegacyGoWorkflow(config, logger) {
    if (!config.languages.includes(languages_1.Language.go)) {
        return;
    }
    if (process.env[util.DID_AUTOBUILD_GO_ENV_VAR_NAME] === "true") {
        logger.debug("Won't run Go autobuild since it has already been run.");
        return;
    }
    // This captures whether a user has added manual build steps for Go
    if (doesGoExtractionOutputExist(config)) {
        logger.debug("Won't run Go autobuild since at least one file of Go code has already been extracted.");
        // If the user has run the manual build step, and has set the `CODEQL_EXTRACTOR_GO_BUILD_TRACING`
        // variable, we suggest they remove it from their workflow.
        if ("CODEQL_EXTRACTOR_GO_BUILD_TRACING" in process.env) {
            logger.warning(`The CODEQL_EXTRACTOR_GO_BUILD_TRACING environment variable has no effect on workflows with manual build steps, so we recommend that you remove it from your workflow.`);
        }
        return;
    }
    await (0, autobuild_1.runAutobuild)(languages_1.Language.go, config, logger);
}
async function run() {
    const startedAt = new Date();
    let uploadResult = undefined;
    let runStats = undefined;
    let config = undefined;
    let trapCacheUploadTime = undefined;
    let dbCreationTimings = undefined;
    let didUploadTrapCaches = false;
    util.initializeEnvironment(pkg.version);
    await util.checkActionVersion(pkg.version);
    const logger = (0, logging_1.getActionsLogger)();
    try {
        if (!(await actionsUtil.sendStatusReport(await actionsUtil.createStatusReportBase("finish", "starting", startedAt)))) {
            return;
        }
        config = await (0, config_utils_1.getConfig)(actionsUtil.getTemporaryDirectory(), logger);
        if (config === undefined) {
            throw new Error("Config file could not be found at expected location. Has the 'init' action been called?");
        }
        if (hasBadExpectErrorInput()) {
            throw new Error("`expect-error` input parameter is for internal use only. It should only be set by codeql-action or a fork.");
        }
        await util.enrichEnvironment(await (0, codeql_1.getCodeQL)(config.codeQLCmd));
        const apiDetails = (0, api_client_1.getApiDetails)();
        const outputDir = actionsUtil.getRequiredInput("output");
        const threads = util.getThreadsFlag(actionsUtil.getOptionalInput("threads") || process.env["CODEQL_THREADS"], logger);
        const memory = util.getMemoryFlag(actionsUtil.getOptionalInput("ram") || process.env["CODEQL_RAM"]);
        const repositoryNwo = (0, repository_1.parseRepositoryNwo)(util.getRequiredEnvParam("GITHUB_REPOSITORY"));
<<<<<<< HEAD
        const gitHubVersion = await (0, api_client_1.getGitHubVersion)();
        const features = new feature_flags_1.Features(gitHubVersion, repositoryNwo, logger);
        await runAutobuildIfLegacyGoWorkflow(config, features, logger);
        dbCreationTimings = await (0, analyze_1.runFinalize)(outputDir, threads, memory, config, logger, features);
=======
        const gitHubVersion = await (0, api_client_1.getGitHubVersionActionsOnly)();
        const features = new feature_flags_1.Features(gitHubVersion, apiDetails, repositoryNwo, logger);
        await runAutobuildIfLegacyGoWorkflow(config, logger);
        dbCreationTimings = await (0, analyze_1.runFinalize)(outputDir, threads, memory, config, logger);
>>>>>>> f47c93c5
        if (actionsUtil.getRequiredInput("skip-queries") !== "true") {
            runStats = await (0, analyze_1.runQueries)(outputDir, memory, util.getAddSnippetsFlag(actionsUtil.getRequiredInput("add-snippets")), threads, actionsUtil.getOptionalInput("category"), config, logger, features);
        }
        if (actionsUtil.getOptionalInput("cleanup-level") !== "none") {
            await (0, analyze_1.runCleanup)(config, actionsUtil.getOptionalInput("cleanup-level") || "brutal", logger);
        }
        const dbLocations = {};
        for (const language of config.languages) {
            dbLocations[language] = util.getCodeQLDatabasePath(config, language);
        }
        core.setOutput("db-locations", dbLocations);
        if (runStats && actionsUtil.getRequiredInput("upload") === "true") {
            uploadResult = await upload_lib.uploadFromActions(outputDir, config.gitHubVersion, logger);
            core.setOutput("sarif-id", uploadResult.sarifID);
        }
        else {
            logger.info("Not uploading results");
        }
        // Possibly upload the database bundles for remote queries
        await (0, database_upload_1.uploadDatabases)(repositoryNwo, config, apiDetails, logger);
        // Possibly upload the TRAP caches for later re-use
        const trapCacheUploadStartTime = perf_hooks_1.performance.now();
        const codeql = await (0, codeql_1.getCodeQL)(config.codeQLCmd);
        didUploadTrapCaches = await (0, trap_caching_1.uploadTrapCaches)(codeql, config, logger);
        trapCacheUploadTime = perf_hooks_1.performance.now() - trapCacheUploadStartTime;
        // We don't upload results in test mode, so don't wait for processing
        if (util.isInTestMode()) {
            core.debug("In test mode. Waiting for processing is disabled.");
        }
        else if (uploadResult !== undefined &&
            actionsUtil.getRequiredInput("wait-for-processing") === "true") {
            await upload_lib.waitForProcessing((0, repository_1.parseRepositoryNwo)(util.getRequiredEnvParam("GITHUB_REPOSITORY")), uploadResult.sarifID, (0, logging_1.getActionsLogger)());
        }
        // If we did not throw an error yet here, but we expect one, throw it.
        if (actionsUtil.getOptionalInput("expect-error") === "true") {
            core.setFailed(`expect-error input was set to true but no error was thrown.`);
        }
    }
    catch (origError) {
        const error = origError instanceof Error ? origError : new Error(String(origError));
        if (actionsUtil.getOptionalInput("expect-error") !== "true" ||
            hasBadExpectErrorInput()) {
            core.setFailed(error.message);
        }
        console.log(error);
        if (error instanceof analyze_1.CodeQLAnalysisError) {
            const stats = { ...error.queriesStatusReport };
            await sendStatusReport(startedAt, config, stats, error, trapCacheUploadTime, dbCreationTimings, didUploadTrapCaches, logger);
        }
        else {
            await sendStatusReport(startedAt, config, undefined, error, trapCacheUploadTime, dbCreationTimings, didUploadTrapCaches, logger);
        }
        return;
    }
    if (runStats && uploadResult) {
        await sendStatusReport(startedAt, config, {
            ...runStats,
            ...uploadResult.statusReport,
        }, undefined, trapCacheUploadTime, dbCreationTimings, didUploadTrapCaches, logger);
    }
    else if (runStats) {
        await sendStatusReport(startedAt, config, { ...runStats }, undefined, trapCacheUploadTime, dbCreationTimings, didUploadTrapCaches, logger);
    }
    else {
        await sendStatusReport(startedAt, config, undefined, undefined, trapCacheUploadTime, dbCreationTimings, didUploadTrapCaches, logger);
    }
}
exports.runPromise = run();
async function runWrapper() {
    try {
        await exports.runPromise;
    }
    catch (error) {
        core.setFailed(`analyze action failed: ${error}`);
        console.log(error);
    }
    await (0, util_1.checkForTimeout)();
}
void runWrapper();
//# sourceMappingURL=analyze-action.js.map<|MERGE_RESOLUTION|>--- conflicted
+++ resolved
@@ -154,17 +154,10 @@
         const threads = util.getThreadsFlag(actionsUtil.getOptionalInput("threads") || process.env["CODEQL_THREADS"], logger);
         const memory = util.getMemoryFlag(actionsUtil.getOptionalInput("ram") || process.env["CODEQL_RAM"]);
         const repositoryNwo = (0, repository_1.parseRepositoryNwo)(util.getRequiredEnvParam("GITHUB_REPOSITORY"));
-<<<<<<< HEAD
         const gitHubVersion = await (0, api_client_1.getGitHubVersion)();
         const features = new feature_flags_1.Features(gitHubVersion, repositoryNwo, logger);
-        await runAutobuildIfLegacyGoWorkflow(config, features, logger);
-        dbCreationTimings = await (0, analyze_1.runFinalize)(outputDir, threads, memory, config, logger, features);
-=======
-        const gitHubVersion = await (0, api_client_1.getGitHubVersionActionsOnly)();
-        const features = new feature_flags_1.Features(gitHubVersion, apiDetails, repositoryNwo, logger);
         await runAutobuildIfLegacyGoWorkflow(config, logger);
         dbCreationTimings = await (0, analyze_1.runFinalize)(outputDir, threads, memory, config, logger);
->>>>>>> f47c93c5
         if (actionsUtil.getRequiredInput("skip-queries") !== "true") {
             runStats = await (0, analyze_1.runQueries)(outputDir, memory, util.getAddSnippetsFlag(actionsUtil.getRequiredInput("add-snippets")), threads, actionsUtil.getOptionalInput("category"), config, logger, features);
         }
