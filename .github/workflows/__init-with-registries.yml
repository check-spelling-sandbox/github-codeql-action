--- conflicted
+++ resolved
@@ -73,6 +73,7 @@
         with:
           version: ${{ matrix.version }}
           use-all-platform-bundle: 'false'
+          setup-kotlin: true
       - name: Init with registries
         uses: ./../action/init
         with:
@@ -85,41 +86,11 @@
               packages: "*/*"
               token: "${{ secrets.GITHUB_TOKEN }}"
 
-<<<<<<< HEAD
-        matrix.version == 'stable-v2.14.6')
-      with:
-        python-version: '3.11'
-    - name: Check out repository
-      uses: actions/checkout@v4
-    - name: Prepare test
-      id: prepare-test
-      uses: ./.github/actions/prepare-test
-      with:
-        version: ${{ matrix.version }}
-        use-all-platform-bundle: 'false'
-        setup-kotlin: true
-    - name: Set environment variable for Swift enablement
-      if: runner.os != 'Windows' && matrix.version == '20221211'
-      shell: bash
-      run: echo "CODEQL_ENABLE_EXPERIMENTAL_FEATURES_SWIFT=true" >> $GITHUB_ENV
-    - name: Init with registries
-      uses: ./../action/init
-      with:
-        db-location: ${{ runner.temp }}/customDbLocation
-        tools: ${{ steps.prepare-test.outputs.tools-url }}
-        config-file: ./.github/codeql/codeql-config-registries.yml
-        languages: javascript
-        registries: |
-          - url: "https://ghcr.io/v2/"
-            packages: "*/*"
-            token: "${{ secrets.GITHUB_TOKEN }}"
-=======
       - name: Verify packages installed
         shell: bash
         run: |
           PRIVATE_PACK="$HOME/.codeql/packages/codeql-testing/private-pack"
           CODEQL_PACK1="$HOME/.codeql/packages/codeql-testing/codeql-pack1"
->>>>>>> bd2ebac9
 
           if [[ -d $PRIVATE_PACK ]]
           then
